/*
 * Copyright 2003,2009-2010,2016 Ronald S. Burkey <info@sandroid.org>
 *
 * This file is part of yaAGC.
 *
 * yaAGC is free software; you can redistribute it and/or modify
 * it under the terms of the GNU General Public License as published by
 * the Free Software Foundation; either version 2 of the License, or
 * (at your option) any later version.
 *
 * yaAGC is distributed in the hope that it will be useful,
 * but WITHOUT ANY WARRANTY; without even the implied warranty of
 * MERCHANTABILITY or FITNESS FOR A PARTICULAR PURPOSE.  See the
 * GNU General Public License for more details.
 *
 * You should have received a copy of the GNU General Public License
 * along with yaAGC; if not, write to the Free Software
 * Foundation, Inc., 59 Temple Place, Suite 330, Boston, MA  02111-1307  USA
 *
 * Filename:    SymbolTable.c
 * Purpose:     Stuff for managing the assembler's symbol table.
 * Mod History: 04/11/03 RSB    Began.
 *              04/17/03 RSB    Removed Namespaces.
 *              07/27/05 JMS    Added support for writing the symbol
 *                              table to a file for symbol debugging
 *                              purposes.
 *              07/28/05 JMS    Added support for writing SymbolLines
 *                              to symbol table file.
 *              08/03/05 JMS    Support for yaLEMAP
 *              03/20/09 RSB    Corrected symbol tables (as written
 *                              to files) to always use little-endian
 *                              representations of integers.  This
 *                              isn't important for someone compiling
 *                              their own AGC code, but is needed for
 *                              moving symbol tables from one CPU type
 *                              to another, such as for distributing
 *                              Virtual AGC binaries to PowerPC vs.
 *                              Intel CPUs. Also, in the on-disk symbol
 *                              table we now pad filenames with 0
 *                              to make automated regression testing of
 *                              the symtabs easier.
 *              06/28/09 RSB    Added HTML output.
 *              06/29/09 RSB    Added a little css to prevent wrapping
 *                              in the HTML output.
 *              06/27/09 RSB    (Later.)  Used more css to get rid of
 *                              the underlining for links, and to change
 *                              the color of a visited link from purple
 *                              to a dimmer bluish color.
 *              06/30/09 RSB    Added HtmlCheck for processing
 *                              "<HTML>...</HTML>" stuff in source files.
 *                              Includes <HTMLn> and <HTML=f>.
 *              07/01/09 RSB    Altered the way the highlighting styles
 *                              (COLOR_XXX) work in order to make them
 *                               more flexible and to shorten up the HTML
 *                              files more.  Added "##" HTML-insert
 *                              syntax, default style, etc.
 *              2010-02-17 JL   Don't try to process Page meta-comments.
 *              2010-02-20 RSB  Somehow, processing of "##\t" got lost.
 *                              Hopefully, I've restored it.  Allow
 *                              Jim's Page stuff from the last change
 *                              only if UnpoundPage is non-zero --- i.e.,
 *                              only if --unpound-page command-line
 *                              switch was used.
 *              2016-08-01 RSB  Various checks for return errors of library
 *                              functions.
 *              2016-08-20 RSB  Added some error messages to the symbol-table
 *                              writer.  It turns out that writing the
 *                              line-data to the symbol table was always
 *                              failing at the first write, due to bad
 *                              interpretation of a return code.  How
 *                              could they have ever worked in the debugger?
 *              2016-08-23 RSB  For Block 1 only, added an indicator to the
 *                              symbol table, as to whether a given symbol
 *                              is invalid (I), constant (C), erasable (E),
 *                              or fixed (F) ... or unknown (?).  This is
 *                              mainly for debugging, since I seem to have
 *                              some invalid symbols, but there's no reason
 *                              to remove it now that it's there.
 *              2016-10-05 RSB  Hyperlinked the entire HTML symbol table ... in other words, all of the
 *                              labels appearing in the symbol table at the end of MAIN.agc.html now
 *                              consists of hyperlinks.  Also, fixed a symbol-table formatting error for
 *                              labels containing '&' (which is an HTML entity and thus has extra escape
 *                              characters in it and thus has a different length than a normal symbol),
 *                              though I'm sure there are other such special characters used that I
 *                              haven't caught yet.  Fixed the formatting of this
 *                              file header, which had gotten all gummed up and
 *                              painful to read.
 *
 * Concerning the concept of a symbol's namespace.  I had originally
 * intended to implement this, and so many functions had a namespace
 * parameter.  I've decided to remove the parameters, but there is
 * still the underlying code for it, in case it might be handy in the
 * future.
 */

#include "yaYUL.h"
#include <stdio.h>
#include <string.h>
#include <stdlib.h>
//#include <unistd.h>
#include <fcntl.h>
#include <io.h>
#include <share.h>
#include <direct.h>
#include <sys\stat.h>
#include <errno.h>

//-------------------------------------------------------------------------
// Some global data.

// On the first pass, the symbols are collected into an unsorted array.  
// At the end of the pass the array is sorted, and duplicates will cause 
// error messages.  The symbol table is initially empty.  Whenever more 
// symbols are defined than the table has room for, its space is enlarged.  
// On the second pass, true values are assigned to the symbols.
Symbol_t *SymbolTable = NULL;
int SymbolTableSize = 0, SymbolTableMax = 0;

// Set this variable non-zero to treat "## Page" as "# Page".
int UnpoundPage = 0;

//-------------------------------------------------------------------------
// Here are functions for converting integers in-place between the CPU native
// representation and little-endian format.  These functions are symmetric,
// in the sense that they convert in either direction.  The functions do
// not check in any way that the data being pointed to is 32-bit.  The 
// case of an Address_t datatype as input is particularly interesting.
// This datatype has 32-bit fields, and they must each be converted by a
// separate call to LittleEndian32.  However, the datatype *begins* with a 
// bunch of packed bitfields, so calling LittleEndian32 on an Address_t will
// attempt to rearrange the packing of those bitfields.  Whether that's 
// correct and perfectly portable thing to do, I'm not sure.

#if __BYTE_ORDER != __LITTLE_ENDIAN

static
void SwapBytes(void *Pointer, int Loc1, int Loc2)
  {
    char c, *s1, *s2;

    s1 = ((char *) Pointer) + Loc1;
    s2 = ((char *) Pointer) + Loc2;
    c = *s1;
    *s1 = *s2;
    *s2 = c;
  }

#endif

#if __BYTE_ORDER == __LITTLE_ENDIAN

void
LittleEndian32(void *Value)
{
}

#elif __BYTE_ORDER == __BIG_ENDIAN

void
LittleEndian32 (void *Value)
  {
    SwapBytes(Value, 0, 3);
    SwapBytes(Value, 1, 2);
  }

#elif __BYTE_ORDER == __PDP_ENDIAN

void
LittleEndian32(void *Value)
  {
    SwapBytes(Value, 0, 2);
    SwapBytes(Value, 1, 3);
  }

#else

#error Sorry, not a supported endian type.

#endif

//-------------------------------------------------------------------------
// Normalize an assembly-language filename by turning ".s" into ".html" if
// possible, but otherwise simply appending ".html".
char *
NormalizeFilename(char *SourceName)
{
  static char HtmlFilename[1025];
  int n;

  strcpy(HtmlFilename, SourceName);
  n = strlen(HtmlFilename);

  if (!strcmp(&HtmlFilename[n - 2], ".s"))
    n -= 2;

  strcpy(&HtmlFilename[n], ".html");

  return (HtmlFilename);
}

//-------------------------------------------------------------------------
// Create an HTML output file.  Return 0 on success, 1 on failure.  
int
HtmlCreate(char *Filename)
{
  char *HtmlFilename;

  HtmlFilename = NormalizeFilename(Filename);
  HtmlOut = fopen(HtmlFilename, "w");
  if (HtmlOut == NULL)
    {
      printf("Cannot create HTML file \"%s\"\n", HtmlFilename);
      return (1);
    }

  // Write the HTML header.
  fprintf(HtmlOut, "%s",
      "<!DOCTYPE html PUBLIC \"-//W3C//DTD HTML 4.01 Transitional//EN\">\n"
          "<html>\n"
          "<head>\n"
          "<meta content=\"text/html;charset=ISO-8859-1\" http-equiv=\"Content-Type\">\n"
          "<title>Assembly listing generated by yaYUL</title>\n"

          "<style type=\"text/css\">\n"
          "p.nobreak { white-space:nowrap; }\n"
          "a { text-decoration:none; }\n"
          "a:visited { COLOR: #000850; }\n"
          "</style>\n"

          "<style type=\"text/css\">\n"
          ".op{\n"
          "font-weight: bold;\n"
          "color: #993300;\n"
          "}\n"
          "</style>\n"

          "<style type=\"text/css\">\n"
          ".dn{\n"
          "color: #009900;\n"
          "}\n"
          "</style>\n"

          "<style type=\"text/css\">\n"
          ".fe{\n"
          "color: #FF0000;\n"
          "}\n"
          "</style>\n"

          "<style type=\"text/css\">\n"
          ".in{\n"
          "color: #FF6600;\n"
          "}\n"
          "</style>\n"

          "<style type=\"text/css\">\n"
          ".ps{\n"
          "color: #336600;\n"
          "}\n"
          "</style>\n"

          "<style type=\"text/css\">\n"
          ".sm{\n"
          "color: #0000FF;\n"
          "}\n"
          "</style>\n"

          "<style type=\"text/css\">\n"
          ".wn{\n"
          "color: #FF9900;\n"
          "}\n"
          "</style>\n"

          "<style type=\"text/css\">\n"
          ".co{\n"
          "font-style: italic;\n"
          "color: #993399;\n"
          "}\n"
          "</style>\n"

          "</head>\n"
          "<body>\n"
      HTML_STYLE_START
      "<h1>Source Code</h1>\n");

  return (0);
}

//-------------------------------------------------------------------------
// Close out the HTML file that is open for output.
void
HtmlClose(void)
{
  if (HtmlOut == NULL)
    return;

  fprintf(HtmlOut, "%s", HTML_STYLE_END "</body>\n</html>\n");
  fclose(HtmlOut);
}

//-------------------------------------------------------------------------
// For processing HTML insertion --- i.e., putting HTML-related stuff into
// the source files so that it can be eventually stuck into the HTML-
// formatted assembly listing.  There are two basic variations: the "<HTML>"
// style and the "##" style.  There is also a default style file which can
// be used (at assembly-time).

static int StyleInitialized = 0;
int StyleOnly = 0;

int
HtmlCheck(int WriteOutput, FILE *InputFile, char *s, int sSize,
    char *CurrentFilename, int *CurrentLineAll, int *CurrentLineInFile)
{
  static int StyleBox = 0, StyleBoxWidth = 75, StyleUser = 0;
  static char StyleUserStart[2049] = "", StyleUserEnd[1025] = "";
  int Width, Pos = 0;
  int i, j;
  char c = 0, *ss;

  // Process default style file at startup.
  if (!StyleInitialized)
    {
      FILE *Defaults;

      StyleInitialized = 1;
      Defaults = fopen("Default.style", "r");
      if (Defaults != NULL)
        {
          Line_t s =
            { 0 };
          StyleOnly = 1;

          while (NULL != fgets(s, sizeof(s) - 1, Defaults))
            HtmlCheck(0, Defaults, s, sizeof(s), "", &i, &j);

          StyleOnly = 0;
          fclose(Defaults);
        }
    }

  if (StyleOnly)
    goto ProcessStyle;
  Retry: Pos = 0;
  c = 0;

  // First, take care of directives to include HTML from a 
  // file.  There are two forms:
  // <HTML "filename">
  // or
  // ### FILE="filename"
  if (!strncmp(s, "<HTML \"", 7))
    Pos = 7;
  else if (!strncmp(s, "### FILE=\"", 10))
    Pos = 10;

  if (Pos)
    {
      FILE *Include;

      if (!WriteOutput || !Html || HtmlOut == NULL)
        return (1);

      for (ss = &s[Pos]; *ss && *ss != '\"'; ss++)
        ;

      if (*ss != '\"')
        return (1);

      *ss = 0;
      Include = fopen(&s[Pos], "r");
      *ss = '\"';
      if (Include == NULL)
        return (1);

      fprintf(HtmlOut, "%s", HTML_STYLE_END);
      while (NULL != fgets(s, sSize - 1, Include))
        fprintf(HtmlOut, "%s", s);

      fprintf(HtmlOut, "%s", HTML_STYLE_START);
      fclose(Include);
      return (1);
    }

  // Take care of the addition of destinations for hyperlinks.
  if (!strncmp(s, "### ANCHOR=", 11))
    {
      if (!WriteOutput || !Html || HtmlOut == NULL)
        return (1);

      for (ss = s; *ss && *ss != '\n'; ss++)
        ;

      *ss = 0;
      fprintf(HtmlOut, "<a name=\"%s\">\n", &s[11]);

      return (1);
    }

  // Now take care of style pragmas.  The allowed forms are
  // ### STYLE=NONE
  // or
  // ### STYLE=BOX n%
  // or
  // ### STYLE=START stuff
  // ### STYLE=START+ stuff
  // ### STYLE=END stuff
  // or
  // ### STYLE=USER
  // The latter just re-enables STYLE=START/STYLE=END styles which
  // may have been defined earlier but then disabled temporarily
  // with STYLE=NONE or STYLE=BOX.  STYLE=START/STYLE=START+/STYLE=END 
  // is a user-defined style, in which you can give
  // both the HTML to initiate the style and the HTML to end 
  // the style to allow returning to the default style.  In other
  // words, when a block of comments in "## htmlstuff" format
  // is encountered, the style-start stuff will be output,
  // followed by all of the htmlstuff in the ## comments, followed
  // by the style-end stuff.  STYLE=START gives the starting commands,
  // but since such commands are sometimes gargantuan, they may not
  // fit conveniently on a single line, so what STYLE=START+ does is
  // to *add* stuff to the end of a previous STYLE=START or 
  // STYLE=START+.
  if (!strncmp(s, "### STYLE=", 10))
    {
      if (!WriteOutput || !Html || HtmlOut == NULL)
        return (1);

      ProcessStyle: ss = &s[10];
      if (!strncmp(ss, "NONE", 4))
        {
          StyleBox = 0;
          StyleUser = 0;
        }
      else if (!strncmp(ss, "BOX ", 4) && sscanf(ss + 4, "%d%c", &i, &c) == 2
          && i >= 1 && i <= 100 && c == '%')
        {
          StyleBox = 1;
          StyleBoxWidth = i;
          StyleUser = 0;
        }
      else if (!strncmp(ss, "USER", 4))
        {
          StyleBox = 0;
          StyleUser = 1;
        }
      else if (!strncmp(ss, "START ", 6))
        {
          StyleBox = 0;
          StyleUser = 1;
          strcpy(StyleUserStart, &ss[6]);
        }
      else if (!strncmp(ss, "START+ ", 7))
        {
          strcat(StyleUserStart, &ss[7]);
        }
      else if (!strncmp(ss, "END ", 4))
        {
          StyleBox = 0;
          StyleUser = 1;
          strcpy(StyleUserEnd, &ss[4]);
        }

      return (1);
    }

  // Now take care of HTML embedded with
  // ## stuff
  // JL 2010-02-17 Don't try to process Page meta-comments.
  // RSB 2010-02-20 ... if --unpound-page is used.  Otherwise,
  // process them normally. 
  if ((!strncmp(s, "## ", 3) || !strncmp(s, "##\t", 3))
      && (strncmp(s + 3, "Page", 4) != 0 || !UnpoundPage))
    {
      // Set proper style and output the line.
      if (WriteOutput && Html && HtmlOut != NULL)
        {
          fprintf(HtmlOut, "%s", HTML_STYLE_END);
          if (StyleBox)
            fprintf(HtmlOut, HTML_TABLE_START, StyleBoxWidth);
          else if (StyleUser)
            fprintf(HtmlOut, "%s", StyleUserStart);
          fprintf(HtmlOut, "%s", &s[3]);
        }

      // Loop on the lines of the insert.
      while (1)
        {
          ss = fgets(s, sSize - 1, InputFile);
          if (ss == NULL)
            break;
          (*CurrentLineAll)++;
          (*CurrentLineInFile)++;
          if (strncmp(s, "## ", 3) && strncmp(s, "##\t", 3))
            break;
          if (WriteOutput && Html && HtmlOut != NULL)
            fprintf(HtmlOut, "%s", &s[3]);
        }

      // Restore default style.
      if (WriteOutput && Html && HtmlOut != NULL)
        {
          if (StyleBox)
            fprintf(HtmlOut, "%s", HTML_TABLE_END);
          else if (StyleUser)
            fprintf(HtmlOut, "%s", StyleUserEnd);
          fprintf(HtmlOut, "%s", HTML_STYLE_START);
        }

      if (ss == NULL)
        return (1);

      goto Retry;
    }

  // Now take care of the <HTML> or <HTMLnn> tags.  However,
  // the ## style described above is preferred.
  if (!strncmp(s, "<HTML>", 6)
      || (2 == sscanf(s, "<HTML%d%c", &Width, &c) && Width > 0 && Width <= 99
          && c == '>'))
    {
      // Turn off default HTML styling.
      if (WriteOutput && Html && HtmlOut != NULL)
        {
          fprintf(HtmlOut, "%s", HTML_STYLE_END);
          if (c == '>')
            fprintf(HtmlOut, HTML_TABLE_START, Width);
        }
      // Loop on the lines of the insert.
      while (1)
        {
          ss = fgets(s, sSize - 1, InputFile);
          if (ss == NULL)
            {
              printf("Premature end-of-file.\n");
              fprintf(stderr, "%s:%d: Premature end-of-file.\n",
                  CurrentFilename, *CurrentLineInFile);
              goto Done;
            }

          (*CurrentLineAll)++;
          (*CurrentLineInFile)++;

          if (!strncmp(s, "</HTML>", 7))
            {
              Done:
              // Turn default HTML styling back on and return
              // to normal source processing.
              if (WriteOutput && Html && HtmlOut != NULL)
                {
                  if (c == '>')
                    fprintf(HtmlOut, "%s", HTML_TABLE_END);
                  fprintf(HtmlOut, "%s", HTML_STYLE_START);
                }
              break;
            }

          if (WriteOutput && Html && HtmlOut != NULL)
            fprintf(HtmlOut, "%s", s);
        }
      return (1);
    }
  return (0);
}

//-------------------------------------------------------------------------
// Normalize a variable, constant name, or line label to a form that can be
// used as an html anchor point.  Since we know that all such names are 
// 8 characters or less, we can simply convert the ASCII characters to 
// 2-digit hexadecimal and end up with 16-character labels or less.  For
// example, "ABCD" -> "41424344".
char *
NormalizeAnchor(char *Name)
{
  static char Normalized[17], *EndPoint = &Normalized[sizeof(Normalized) - 1];
  char *s;

  for (s = Normalized, *s = 0; *Name != 0 && s < EndPoint; s += 2, Name++)
    sprintf(s, "%02X", *Name);

  return (Normalized);
}

//-------------------------------------------------------------------------
// Normalize a string by fixing up the '<' and '&' characters, so that they
// can't have bogus html tags in them.  It handles tabs also, but they can
// only be interpreted relative to the beginning of the input string rather
// than to page position.  If the number of print positions is less than
// PadTo, pad with spaces until it is the right length.
char *
NormalizeStringN(char *Input, int PadTo)
{
  static char Output[2000], *EndPoint = &Output[sizeof(Output) - 1 - 6];
  char *s;
  int Pos = 0;

  for (s = Output, *s = 0; *Input != 0 && s < EndPoint; Input++)
    {
      if (*Input == '<')
        {
          strcpy(s, "&lt;");
          s += 4;
          Pos++;
        }
      else if (*Input == '&')
        {
          strcpy(s, "&amp;");
          s += 5;
          Pos++;
        }
      else if (*Input == '\t')
        {
          int i;

          i = ((Pos + 8) & ~7) - Pos;
          Pos += i;
          for (; i > 0; i--)
            {
              strcpy(s, " ");
              s += 1;
            }

        }
      else
        {
          *s++ = *Input;
          Pos++;
        }
    }

  for (; Pos < PadTo; Pos++)
    {
      strcpy(s, " ");
      s += 1;
    }

  *s = 0;

  return (Output);
}

char *
NormalizeString(char *Input)
{
  return (NormalizeStringN(Input, 0));
}

//-------------------------------------------------------------------------
// Delete the symbol table.
void
ClearSymbols(void)
{
  if (SymbolTable != NULL)
    free(SymbolTable);

  SymbolTable = NULL;
  SymbolTableSize = SymbolTableMax = 0;
}

//-------------------------------------------------------------------------
// Add a symbol to the table.  The newly-added symbol always has the value
// ILLEGAL_SYMBOL_VALUE.  Returns 0 on success, or non-zero on fatal
// error.
int
AddSymbol(const char *Name)
{
  char Namespace = 0;

  // A sanity clause.
  if (strlen(Name) > MAX_LABEL_LENGTH)
    {
      printf("Symbol name \"%s\" is too long.\n", Name);
      return (1);
    }

  // If the symbol table is too small, enlarge it.
  if (SymbolTableSize == SymbolTableMax)
    {
      if (SymbolTable == NULL)
        {
          // This default size comes from the fact that I know there are about
          // 7100 symbols in the Luminary131 symbol table. There are far fewer
          // symbols in yaLEMAP, but that is ok since this isn't much memory
          // anyhow.
          SymbolTableMax = 10000;
          SymbolTable = (Symbol_t *) calloc(SymbolTableMax, sizeof(Symbol_t));
        }
      else
        {
          SymbolTableMax += 1000;
          SymbolTable = (Symbol_t *) realloc(SymbolTable,
              SymbolTableMax * sizeof(Symbol_t));
        }
      if (SymbolTable == NULL)
        {
          printf("Out of memory (3).\n");
          return (1);
        }
    }

  // Now add the symbol.
  SymbolTable[SymbolTableSize].Namespace = Namespace;
  SymbolTable[SymbolTableSize].Value.Invalid = 1;
  strcpy(SymbolTable[SymbolTableSize].Name, Name);
  SymbolTableSize++;

  return (0);
}

//-------------------------------------------------------------------------
// JMS: Assign a symbol a new value. Returns 0 on success. This is used for
// backward compatability to avoid changing lots of existing code. Sets the
// new debugging parameters to their default values.
int
EditSymbol(const char *Name, Address_t *Value)
{
  return EditSymbolNew(Name, Value, SYMBOL_REGISTER, "", 0);
}

//-------------------------------------------------------------------------
// Compare two symbol-table entries, for comparison purposes.  Both the
// Namespace and Name fields are used.
static int
CompareSymbolName(const void *Raw1, const void *Raw2)
{
#define Element1 ((Symbol_t *) Raw1)
#define Element2 ((Symbol_t *) Raw2)
  if (Element1->Namespace < Element2->Namespace)
    return (-1);

  if (Element1->Namespace > Element2->Namespace)
    return (1);

  return (strcmp(Element1->Name, Element2->Name));
#undef Element1
#undef Element2
}

//-------------------------------------------------------------------------
// Sort the symbol table.  Returns the number of duplicated symbols.
int
SortSymbols(void)
{
  int i, j, ErrorCount = 0;

  qsort(SymbolTable, SymbolTableSize, sizeof(Symbol_t), CompareSymbolName);

  // If a symbol is duplicated (in the same namespace), be remove the
  // duplicates.
  for (i = 1; i < SymbolTableSize;)
    {
      if (SymbolTable[i - 1].Namespace == SymbolTable[i].Namespace
          && !strcmp(SymbolTable[i - 1].Name, SymbolTable[i].Name))
        {
          printf("Symbol \"%s\" (%d) is duplicated.\n", SymbolTable[i].Name,
              SymbolTable[i].Namespace);
          ErrorCount++;

          for (j = i; j < SymbolTableSize; j++)
            SymbolTable[j - 1] = SymbolTable[j];

          SymbolTableSize--;
        }
      else
        i++;
    }

  return (ErrorCount);
}

//-------------------------------------------------------------------------
// Locate a string in the symbol table.  
// Returns a pointer to the symbol-table entry, or NULL if not found.. 
Symbol_t *
GetSymbol(const char *Name)
{
  char Namespace = 0;
  Symbol_t Symbol;

  if (strlen(Name) > MAX_LABEL_LENGTH)
    return (NULL);

  Symbol.Namespace = Namespace;
  strcpy(Symbol.Name, Name);

  return ((Symbol_t *) bsearch(&Symbol, SymbolTable, SymbolTableSize,
      sizeof(Symbol_t), CompareSymbolName));
}

//------------------------------------------------------------------------
// Print the symbol table.
void
PrintSymbolsToFile(FILE *fp)
{
  int i;
  char *status = "";

  fprintf(fp, "Symbol Table\n------------\n");
  if (Block1)
    {
      fprintf(fp,
          "(Legend:  I=Invalid, C=Constant, E=Erasable, F=Fixed, ?=Error)\n\n");
    }

  if (HtmlOut != NULL)
    {
      fprintf(HtmlOut, "</pre>\n\n<h1>SymbolTable</h1>\n<pre>\n");
      if (Block1)
        {
          fprintf(fp,
              "<i>(Legend:  I=Invalid, C=Constant, E=Erasable, F=Fixed, ?=Error)</i><br><br>\n");
        }
    }

  for (i = 0; i < SymbolTableSize; i++)
    {
      if (!(i & 3) && i != 0)
        {
          fprintf(fp, "\n");
          if (HtmlOut != NULL)
            fprintf(HtmlOut, "\n");
        }

      if (Block1)
        {
          if (SymbolTable[i].Value.Invalid)
            status = ",I";
          else if (SymbolTable[i].Value.Constant)
            status = ",C";
          else if (SymbolTable[i].Value.Erasable)
            status = ",E";
          else if (SymbolTable[i].Value.Fixed)
            status = ",F";
          else
            status = ",?";
        }
      fprintf(fp, "%6d%s:   %-*s   ", i + 1, status,
      MAX_LABEL_LENGTH, SymbolTable[i].Name);
      if (HtmlOut)
        {
          char *normalized;
          int width;

          width = MAX_LABEL_LENGTH;
          normalized = NormalizeString(SymbolTable[i].Name);
          if (NULL != strstr(normalized, "&amp;"))
            width += 4;

          if (SymbolTable[i].FileName[0])
            {
              fprintf(HtmlOut, "%06d%s:   <a href=\"%s.html#%s\">%-*s</a>   ",
                  i + 1, status, SymbolTable[i].FileName,
                  NormalizeAnchor(SymbolTable[i].Name), width, normalized);
            }
          else
            {
              fprintf(HtmlOut, "%06d%s:   %-*s   ",
                  i + 1, status, width, normalized);
            }
        }

      AddressPrint(&SymbolTable[i].Value);
      if (3 != (i & 3))
        {
          fprintf(fp, "\t\t");
          if (HtmlOut != NULL)
            fprintf(HtmlOut, "%s", NormalizeString("\t"));
        }
    }

  fprintf(fp, "\n");
  if (HtmlOut != NULL)
    fprintf(HtmlOut, "\n");
}

void
PrintSymbols(void)
{
  PrintSymbolsToFile(stdout);
}

//------------------------------------------------------------------------
// Counts the number of unresolved symbols.
int
UnresolvedSymbols(void)
{
  int i, Ret = 0;

  for (i = 0; i < SymbolTableSize; i++)
    if (SymbolTable[i].Value.Invalid)
      Ret++;

  return (Ret);
}

//------------------------------------------------------------------------
// JMS: Begin additions for output of symbol table to a file for symbolic
// debugging purposes.
//------------------------------------------------------------------------

// JMS: 07.28

// These holds entries for every single compiled line in the source and
// its file and line number. This table is needed to print out the source
// line as we step through code. It is also needed for "break <line #>".
SymbolLine_t *LineTable = NULL;
int LineTableSize = 0, LineTableMax = 0;

//------------------------------------------------------------------------
// Assign a symbol a new value including is type, and the file name/line
// number from which it came which is used for debugging purposes. Returns
// 0 upon success, 1 upon failure.
int
EditSymbolNew(const char *Name, Address_t *Value, int Type, char *FileName,
    unsigned int LineNumber)
{
  char Namespace = 0;
  Symbol_t *Symbol;

  //if (!strcmp(Name, "DECON")) {
  //    fprintf(stderr, "Here!\n");
  //}

  // Find out where the symbol is located in the symbol table.
  Symbol = GetSymbol(Name);
  if (Symbol == NULL)
    {
      printf("Implementation error: symbol %d,\"%s\" lost between passes.\n",
          Namespace, Name);
      return (1);
    }

  // This can't happen, but still ...
  if (strcmp(Name, Symbol->Name))
    printf("***** Name mismatch:  %s/%s\n", Name, Symbol->Name);

#if 0
  // Check to see if the symbol is in a namespace that allows it to be
  // reassigned.
  printf("Symbol \"%s\" in namespace %d cannot be reassigned.\n",
      Symbol->Name, Symbol->Namespace);
#endif

  // Reassign the value.
  Symbol->Value = *Value;

  // Assign the symbol type, file name, and line number
  Symbol->Type = Type;
  Symbol->LineNumber = LineNumber;
  strcpy(Symbol->FileName, FileName);

  return (0);
}

//------------------------------------------------------------------------
// Writes the symbol table to a file in binary format. See yaYUL.h for
// more information about the format. Takes the name of the symbol file.

#ifndef O_BINARY
// The O_BINARY flag is needed only in Windows.  If it's not defined,
// it's okay to just make it zero, because it means it's not needed.
#define O_BINARY 0
#endif

void
WriteSymbolsToFile(char *fname)
{
  int i, fd, step;
  SymbolFile_t symfile =
    {
      { 0 } };
  Symbol_t symbol;
  SymbolLine_t Line;

  // Open the symbol table file
  step = 1;
<<<<<<< HEAD
//  if ((_sopen_s ( &fd, fname, O_BINARY | O_WRONLY | O_CREAT | O_TRUNC, _SH_DENYWR, _S_IREAD | _S_IWRITE)) < 0)
//    goto error;
  if ((_sopen_s(&fd, fname, _O_BINARY | _O_WRONLY | _O_CREAT | _O_TRUNC , _SH_DENYWR, _S_IREAD| _S_IWRITE)) < 0)
	  goto error;
=======
  if ((fd = open(fname, O_BINARY | O_WRONLY | O_CREAT | O_TRUNC, 0666)) < 0)
    goto error;

>>>>>>> b25e7b18
  // Write the SymbolFile_t header to the symbol file, filling its
  // members first.
  step = 2;
  if (NULL == _getcwd(symfile.SourcePath, MAX_PATH_LENGTH))
    goto error;
  symfile.NumberSymbols = SymbolTableSize;
  symfile.NumberLines = LineTableSize; // JMS: 07.28
  LittleEndian32(&symfile.NumberSymbols);
  LittleEndian32(&symfile.NumberLines);
  step = 3;
<<<<<<< HEAD
  if (_write(fd, (void *)&symfile, sizeof(SymbolFile_t)) < 0)
=======
  if (write(fd, (void *) &symfile, sizeof(SymbolFile_t)) < 0)
>>>>>>> b25e7b18
    goto error;

  // Loop and write the symbols to a file
  step = 4;
  for (i = 0; i < SymbolTableSize; i++)
    {
      memcpy(&symbol, (void *) &SymbolTable[i], sizeof(Symbol_t));
      LittleEndian32(&symbol);
      LittleEndian32(&symbol.Value.Value);
      LittleEndian32(&symbol.Type);
      LittleEndian32(&symbol.LineNumber);
      if (_write(fd, (void *) &symbol, sizeof(Symbol_t)) < 0)
        goto error;
    }

  // JMS: 07.28
  // Loop and write the symbol lines to a file
  step = 5;
  for (i = 0; i < LineTableSize; i++)
    {
      memcpy(&Line, (void *) &LineTable[i], sizeof(SymbolLine_t));
      LittleEndian32(&Line);
      LittleEndian32(&Line.CodeAddress.Value);
      LittleEndian32(&Line.LineNumber);
      if (_write(fd, (void *) &Line, sizeof(SymbolLine_t)) < 0)
        goto error;
    }
  if (0)
    {
      char *s;
      error: ;
      s = strerror(errno);
      printf("\nFile error (symbol-table write, step %d): %s.\n", step, s);
    }
  else
    printf("\nSymbol-table file written.\n");
<<<<<<< HEAD
  _close (fd);
=======
  close(fd);
>>>>>>> b25e7b18
}

//-------------------------------------------------------------------------
// Delete the line table.
void
ClearLines(void)
{
  if (LineTable != NULL)
    free(LineTable);

  LineTable = NULL;
  LineTableSize = LineTableMax = 0;
}

//-------------------------------------------------------------------------
// Adds a new program line to the table. Takes the Address_t at which this
// is stored in (fixed) memory, and the file name and line number where it
// is found. Takes the number of words the instruction takes up in memory.
// Returns 0 on success, or non-zero on fatal error.
int
AddLine(Address_t *Address, const char *FileName, int LineNumber)
{
  // A sanity clause.
  if (strlen(FileName) > MAX_FILE_LENGTH)
    {
      printf("File name \"%s\" is too long.\n", FileName);
      return (1);
    }

  // If the line table is too small, enlarge it.
  if (LineTableSize == LineTableMax)
    {
      if (LineTable == NULL)
        {
          // This default size comes from the fact that I know there is 32K
          // of fixed memory in the AGC.
          LineTableMax = 32768;
          LineTable = (SymbolLine_t *) calloc(LineTableMax,
              sizeof(SymbolLine_t));
        }
      else
        {
          LineTableMax += 1000;
          LineTable = (SymbolLine_t *) realloc(LineTable,
              LineTableMax * sizeof(SymbolLine_t));
        }
      if (LineTable == NULL)
        {
          printf("Out of memory (3).\n");
          return (1);
        }
    }

  // Now add the line but adjust for the word inside the instruction.
  LineTable[LineTableSize].CodeAddress = *Address;
  strcpy(LineTable[LineTableSize].FileName, FileName);
  LineTable[LineTableSize].LineNumber = LineNumber;
  LineTableSize++;
  return (0);
}

//-------------------------------------------------------------------------
// Compare function for the line table. We must sort the lines in increasing
// order of physical address. This routine is used for the AGC way of
// addressing memory.
static int
CompareLineAGC(const void *Raw1, const void *Raw2)
{
#define Address1 ((SymbolLine_t *) Raw1)->CodeAddress
#define Address2 ((SymbolLine_t *) Raw2)->CodeAddress

  // It is unclear whether we can ever get erasable addresses here, I
  // don't think so, so we'll just pretend there are fixed address
  // only. The ordering is by 'bank' then 'address', so fixed banks
  // 00 and 01 come before the unbanked 02 and 03 addresses.
  int Bank1, Bank2;

  if (Address1.Banked && Address1.FB >= 020 && Address1.Super)
    Bank1 = Address1.FB + 010;
  else if (Address1.Banked)
    Bank1 = Address1.FB;
  else
    Bank1 = Address1.SReg / 02000;

  if (Address2.Banked && Address2.FB >= 020 && Address2.Super)
    Bank2 = Address2.FB + 010;
  else if (Address2.Banked)
    Bank2 = Address2.FB;
  else
    Bank2 = Address2.SReg / 02000;

  if (Bank1 < Bank2)
    return -1;
  else if (Bank1 > Bank2)
    return 1;
  else if (Address1.SReg < Address2.SReg)
    return -1;
  else if (Address1.SReg > Address2.SReg)
    return 1;
  else
    return 0;

#undef Address1
#undef Address2
}

//-------------------------------------------------------------------------
// Compare function for the line table. We must sort the lines in increasing
// order of physical address. This uses the yaLEMAP way of addressing.
static int
CompareLineAGS(const void *Raw1, const void *Raw2)
{
#define Address1 ((SymbolLine_t *) Raw1)->CodeAddress
#define Address2 ((SymbolLine_t *) Raw2)->CodeAddress

  if (Address1.SReg < Address2.SReg)
    return -1;
  else if (Address1.SReg > Address2.SReg)
    return 1;
  else
    return 0;

#undef Address1
#undef Address2
}

//-------------------------------------------------------------------------
// Compare function for the line table. We must sort the lines in increasing
// order of physical address. This uses the yaASM way of addressing.
static int
CompareLineASM(const void *Raw1, const void *Raw2)
{
#define Address1 ((SymbolLine_t *) Raw1)->CodeAddress
#define Address2 ((SymbolLine_t *) Raw2)->CodeAddress

  if (Address1.SReg < Address2.SReg)
    return -1;
  else if (Address1.SReg > Address2.SReg)
    return 1;
  else if (Address1.Syllable < Address2.Syllable)
    return -1;
  else if (Address1.Syllable > Address2.Syllable)
    return 1;
  else
    return 0;

#undef Address1
#undef Address2
}

//-------------------------------------------------------------------------
// Sort the line table.
void
SortLines(int Type)
{
  int i, j;
  int
  (*Compare)(const void *, const void *);

  // Sort the entries based upon the architecture
  if (Type == SORT_YUL)
    Compare = CompareLineAGC;
  else if (Type == SORT_LEMAP)
    Compare = CompareLineAGS;
  else if (Type == SORT_ASM)
    Compare = CompareLineASM;
  else
    {
      printf("Invalid architecture type given.\n");
      return;
    }

  qsort(LineTable, LineTableSize, sizeof(SymbolLine_t), Compare);

  // Remove duplicates from the line table. I think this is a completely
  // normal situation because multiple passes are made throug the code
  // when compiling.
  printf("Removing the duplicated lines... ");
  for (i = 1; i < LineTableSize;)
    {
      if (!Compare((const void *) &LineTable[i - 1].CodeAddress,
          (const void *) &LineTable[i].CodeAddress))
        {
          AddressPrint(&LineTable[i - 1].CodeAddress);

          for (j = i; j < LineTableSize; j++)
            LineTable[j - 1] = LineTable[j];

          LineTableSize--;
        }
      else
        i++;
    }
  printf("\n");
}

//------------------------------------------------------------------------
// JMS: End additions for output of symbol table
//------------------------------------------------------------------------<|MERGE_RESOLUTION|>--- conflicted
+++ resolved
@@ -973,16 +973,10 @@
 
   // Open the symbol table file
   step = 1;
-<<<<<<< HEAD
 //  if ((_sopen_s ( &fd, fname, O_BINARY | O_WRONLY | O_CREAT | O_TRUNC, _SH_DENYWR, _S_IREAD | _S_IWRITE)) < 0)
 //    goto error;
   if ((_sopen_s(&fd, fname, _O_BINARY | _O_WRONLY | _O_CREAT | _O_TRUNC , _SH_DENYWR, _S_IREAD| _S_IWRITE)) < 0)
 	  goto error;
-=======
-  if ((fd = open(fname, O_BINARY | O_WRONLY | O_CREAT | O_TRUNC, 0666)) < 0)
-    goto error;
-
->>>>>>> b25e7b18
   // Write the SymbolFile_t header to the symbol file, filling its
   // members first.
   step = 2;
@@ -993,11 +987,7 @@
   LittleEndian32(&symfile.NumberSymbols);
   LittleEndian32(&symfile.NumberLines);
   step = 3;
-<<<<<<< HEAD
   if (_write(fd, (void *)&symfile, sizeof(SymbolFile_t)) < 0)
-=======
-  if (write(fd, (void *) &symfile, sizeof(SymbolFile_t)) < 0)
->>>>>>> b25e7b18
     goto error;
 
   // Loop and write the symbols to a file
@@ -1034,11 +1024,7 @@
     }
   else
     printf("\nSymbol-table file written.\n");
-<<<<<<< HEAD
   _close (fd);
-=======
-  close(fd);
->>>>>>> b25e7b18
 }
 
 //-------------------------------------------------------------------------
