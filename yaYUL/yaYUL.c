--- conflicted
+++ resolved
@@ -159,362 +159,6 @@
 //-------------------------------------------------------------------------
 // The main program.
 
-<<<<<<< HEAD
-int
-main(int argc, char *argv[])
-{
-  int MaxPasses = 10;
-  int RetVal = 1, i, j, k, LastUnresolved, Fatals = 0, Warnings = 0;
-  extern int UnpoundPage;
-
-  // JMS: OutputSymbols = 1 to output a symbol table to SymbolFile.
-  // RSB: Jordan made this an option, but I think it should be the default.
-  int OutputSymbols = 1;	// 0;
-  char *SymbolFile = NULL;
-
-  // Parse the command-line options.
-  for (i = 1; i < argc; i++)
-    {
-      if (!strcmp(argv[i], "--help") || !strcmp(argv[i], "/?"))
-        goto Done;
-      else if (1 == sscanf(argv[i], "--max-passes=%d", &j))
-        MaxPasses = j;
-      else if (!strcmp(argv[i], "--force"))
-        Force = 1;
-      else if (!strcmp(argv[i], "--g"))
-        OutputSymbols = 1;
-      else if (!strcmp(argv[i], "--html"))
-        Html = 1;
-      else if (!strcmp(argv[i], "--unpound-page"))
-        UnpoundPage = 1;
-      else if (!strcmp(argv[i], "--block1"))
-        Block1 = 1;
-      else if (!strcmp(argv[i], "--hardware"))
-        Hardware = 1;
-      else if (!strcmp(argv[i], "--format"))
-        formatOnly = 1;
-      else if (*argv[i] == '-' || *argv[i] == '/')
-        {
-          printf("Unknown switch \"%s\".\n", argv[i]);
-          goto Done;
-        }
-      else if (InputFilename == NULL)
-        {
-          InputFilename = argv[i];
-          OutputFilename = (char *) malloc(5 + strlen(InputFilename));
-          if (OutputFilename == NULL)
-            {
-              printf("Out of memory (1).\n");
-              goto Done;
-            }
-          sprintf(OutputFilename, "%s.bin", InputFilename);
-          //InputFile = fopen (InputFilename, "r");
-          //if (InputFile == NULL)
-          //  {
-          //    printf ("Input file does not exist.\n");
-          //    goto Done;
-          //  }
-          OutputFile = fopen(OutputFilename, "wb");
-          if (OutputFile == NULL)
-            {
-              printf("Cannot create output file.\n");
-              goto Done;
-            }
-
-        }
-      else
-        {
-          printf("Two input files defined.\n");
-          goto Done;
-        }
-    }
-
-  if (formatOnly)
-    {
-      Pass(0, InputFilename, NULL, &Fatals, &Warnings);
-      return (0);
-    }
-
-  printf("Apollo Guidance Computer (AGC) assembler, version " /*NVER*/
-  ", built " __DATE__ ", Block %d\n", (Block1 ? 1 : 2));
-  printf("(c)2003-2005,2009-2010,2016 Ronald S. Burkey\n");
-  printf(
-      "Refer to http://www.ibiblio.org/apollo/index.html for more information.\n");
-
-  if (InputFilename == NULL || OutputFile == NULL)
-    goto Done;
-  if (Html)
-    {
-      if (HtmlCreate(InputFilename))
-        goto Done;
-    }
-
-  // Perform a preliminary pass, whose sole purpose is to identify
-  // all symbols defined in the program.
-  SymbolPass(InputFilename);
-  // Also, define all register names.
-  // ... Later:  It turns out that the Luminary or Colossus source code
-  // defines any registers it needs, so this step isn't required.
-  // I use the following symbols, which I don't allow the source to define.
-  AddSymbol("$3");
-  AddSymbol("$4");
-  AddSymbol("$5");
-  AddSymbol("$6");
-  AddSymbol("$7");
-  AddSymbol("$17");
-  if (Block1)
-    {
-      AddSymbol("$16");
-      AddSymbol("$25");
-      AddSymbol("$5777");
-    }
-
-  // Sort the symbol table, or else we won't be able to locate the 
-  // symbols later.
-  Fatals += SortSymbols();
-
-  // Assign the registers their proper addresses.
-  if (!Block1)
-    {
-      EditSymbol("$3", &RegEB);
-      EditSymbol("$4", &RegFB);
-      EditSymbol("$5", &RegZ);
-      EditSymbol("$6", &RegBB);
-      EditSymbol("$7", &RegZeroes);
-      EditSymbol("$17", &RegBRUPT);
-    }
-  else
-    {
-      Address_t Location3 = REG(03);
-      Address_t Location4 = REG(04);
-      Address_t Location5 = REG(05);
-      Address_t Location6 = REG(06);
-      Address_t Location7 = REG(07);
-      Address_t Location16 = REG(016);
-      Address_t Location17 = REG(017);
-      Address_t Location25 = REG(025);
-      Address_t Location5777 = FIXEDADD(05777);
-      EditSymbol("$3", &Location3);
-      EditSymbol("$4", &Location4);
-      EditSymbol("$5", &Location5);
-      EditSymbol("$6", &Location6);
-      EditSymbol("$7", &Location7);
-      EditSymbol("$16", &Location16);
-      EditSymbol("$17", &Location17);
-      EditSymbol("$25", &Location25);
-      EditSymbol("$5777", &Location5777);
-    }
-
-  // Perform all compiler passes. What happens is that we keep 
-  // running passes until all defined symbols have known values.  
-  // Then we do one final pass to actually generate object code.
-  // At the end of each pass we do a check, and if some symbols 
-  // are still not resolved, we bump LAST_PASS upward.  I'm sure
-  // there's a more mathematically sophisticated way to do this,
-  // but it's not worth the effort to figure it out.
-
-  LastUnresolved = UnresolvedSymbols();
-  for (i = 1; i <= MaxPasses; i++)
-    {
-      printf("Pass #%d\n", i);
-      j = Pass(0, InputFilename, OutputFile, &Fatals, &Warnings);
-      k = UnresolvedSymbols();
-      if (j == -1)
-        {
-          printf("Unrecoverable error.\n");
-          break;
-        }
-      if (k == 0 || k >= LastUnresolved)
-        {
-          printf("Pass #%d\n", i + 1);
-          Pass(1, InputFilename, OutputFile, &Fatals, &Warnings);
-          break;
-        }
-      LastUnresolved = k;
-      //PrintSymbols ();	
-    }
-
-  // Print the symbol table.
-  printf("\n\n");
-  PrintBankCounts();
-  printf("\n\n");
-  PrintSymbols();
-  printf("\nUnresolved symbols:  %d\n", UnresolvedSymbols());
-  printf("Fatal errors:  %d\n", Fatals);
-  printf("Warnings:  %d\n", Warnings);
-  if (HtmlOut != NULL)
-    {
-      fprintf(HtmlOut, "\n");
-      fprintf(HtmlOut, "</pre>\n<h1>Assembly Status</h1>\n<pre>\n");
-      fprintf(HtmlOut, "Unresolved symbols:  %d\n", UnresolvedSymbols());
-      fprintf(HtmlOut, "Fatal errors:  %d\n", Fatals);
-      fprintf(HtmlOut, "Warnings:  %d\n", Warnings);
-      fprintf(HtmlOut, "\n");
-      fprintf(HtmlOut, "</pre>\n<h1>Bugger Words</h1>\n<pre>\n");
-    }
-
-  // JMS: 07.28
-  // We sort the lines by increasing physical address so we can look them
-  // up later.
-  SortLines(SORT_YUL);
-
-  // JMS: Print the symbol table to a binary file if we want to
-  if (OutputSymbols)
-    {
-      SymbolFile = (char *) malloc(8 + strlen(InputFilename));
-      if (SymbolFile == NULL)
-        {
-          printf("Out of memory (2).\n");
-          goto Done;
-        }
-      sprintf(SymbolFile, "%s.symtab", InputFilename);
-      WriteSymbolsToFile(SymbolFile);
-    }
-
-  // Output the executable object code.
-  if (Fatals == 0 || Force)
-    {
-      int BankRaw, Bank, Offset, Value;
-      uint16_t Bugger, GuessBugger;
-
-      printf("\n");
-      for (BankRaw = (Block1 ? 1 : 0); BankRaw < (Block1 ? 035 : 044);
-          BankRaw++)
-        {
-          // Compute the actual bank number.
-          Bank = BankRaw;
-          if (Bank < 4 && !Hardware && !Block1)	// flip-flop 0,1 with 2,3 when not building for hardware targets
-            Bank ^= 2;
-          // Add bugger info to the bank.
-          if (Block1)
-            {
-              if (Bank == 0)
-                Offset = 02000;
-              else if (Bank == 1)
-                Offset = 04000;
-              else
-                Offset = 06000;
-            }
-          else
-            {
-              if (Bank == 2)
-                Offset = 04000;
-              else if (Bank == 3)
-                Offset = 06000;
-              else
-                Offset = 02000;
-            }
-          Value = GetBankCount(Bank);
-          if (!Block1)
-            {
-              if (Value < 01776)
-                {
-                  ObjectCode[Bank][Value] = Value + Offset;
-                  Value++;
-                }
-              if (Value < 01777)
-                {
-                  ObjectCode[Bank][Value] = Value + Offset;
-                  Value++;
-                }
-            }
-          if (Value < 02000 && Value != 0)
-            {
-              for (Bugger = Offset = 0; Offset < Value; Offset++)
-                Bugger = Add(Bugger, ObjectCode[Bank][Offset]);
-              if (0 == (040000 & Bugger))
-                GuessBugger = Add(Bank, 077777 & ~Bugger);
-              else
-                GuessBugger = Add(077777 & ~Bank, 077777 & ~Bugger);
-              ObjectCode[Bank][Value] = GuessBugger;
-              printf("Bugger word %05o at %02o,%04o.\n", GuessBugger, Bank,
-                  (Block1 ? 06000 : 02000) + Value);
-              if (HtmlOut != NULL)
-                fprintf(HtmlOut, "Bugger word %05o at %02o,%04o.\n",
-                    GuessBugger, Bank, (Block1 ? 06000 : 02000) + Value);
-            }
-          // Output the binary data.
-          for (Offset = 0; Offset < 02000; Offset++)
-            {
-              Value = (ObjectCode[Bank][Offset] << 1);
-
-              if (Hardware)
-                {
-                  // Calculate the odd parity of the word using Brian Kernigan's bit-counting method
-                  uint16_t p = 1;
-                  uint16_t n = Value;
-
-                  while (n)
-                    {
-                      n &= (n - 1);
-                      p = !p;
-                    }
-
-                  Value |= p;
-                }
-
-              fputc(Value >> 8, OutputFile);
-              fputc(Value, OutputFile);
-            }
-        }
-    }
-
-  // All done!  
-  RetVal = 0;
-  Done:
-  //if (InputFile != NULL)
-  //  fclose (InputFile);
-  if (OutputFile != NULL)
-    fclose(OutputFile);
-  HtmlClose();
-  if (RetVal)
-    {
-      printf("USAGE:\n"
-          "\tyaYUL [OPTIONS] InputFile\n"
-          "The output (binary executable) always has the same name\n"
-          "as the assembly-language input file, except that .bin is \n"
-          "appended to it.  (E.g., Luminary.agc->Luminary.agc.bin.)\n"
-          "No relocatable object-file output format is provided,\n"
-          "because the original development team had no such\n"
-          "capability, and so there is no linker.\n\n"
-          "The assembly listing, including symbol table and any error\n"
-          "messages appear on the standard output.\n\n"
-          "OPTIONS:\n");
-      printf("--help or /?     Display this message.\n");
-      printf("--max-passes=n   By default, the assembler makes at most\n"
-          "                 %d passes trying to resolve addresses.\n"
-          "                 This switch changes that value.\n", MaxPasses);
-      printf("--force          Force creation of core-rope image. (By\n"
-          "                 default, the core-rope is not created if\n"
-          "                 there were fatal errors during assembly.\n");
-      //printf ("--g              Output the binary symbol table to the file\n"
-      //        "                 InputFile.symtab\n");
-      printf("--html           Causes an HTML file to be created, which is \n"
-          "                 the same as the output listing except that it\n"
-          "                 if a lot more convenient to use. It has syntax\n"
-          "                 highlighting and hyperlinks from where each\n"
-          "                 symbol is used back to where it was defined.\n"
-          "                 The top-level HTML file produced is named the\n"
-          "                 same as the input source file, except with .html\n"
-          "                 replacing .s (if applicable).  Separate HTML\n"
-          "                 files are produced for all source files included\n"
-          "                 with the $ directive, and links between the files\n"
-          "                 are provided.\n");
-      printf("--unpound-page   Bypass --html processing for \"## Page\".\n");
-      printf(
-          "--block1         Assembles Block 1 code.  The default is Block 2.\n");
-      printf("--hardware       Emit binary with hardware bank order, and\n"
-          "                 enable parity bit calculation\n");
-      printf(
-          "--format         Just reformat the file and re-output. Don't assemble.\n");
-    }
-  if (RetVal || Fatals)
-    remove(OutputFilename);
-  if (RetVal == 0)
-    return (Fatals);
-  else
-    return (RetVal);
-=======
 int main(int argc, char *argv[]) {
 	int MaxPasses = 10, blk2 = 0;
 	int RetVal = 1, i, j, k, LastUnresolved, Fatals = 0, Warnings = 0;
@@ -581,11 +225,11 @@
 		return (0);
 	}
 
-	printf("Apollo Guidance Computer (AGC) assembler, version " NVER
-	", built " __DATE__ ", Block %d\n", (Block1 ? 1 : 2));
-	printf("(c)2003-2005,2009-2010,2016 Ronald S. Burkey\n");
-	printf(
-			"Refer to http://www.ibiblio.org/apollo/index.html for more information.\n");
+  printf("Apollo Guidance Computer (AGC) assembler, version " /*NVER*/
+  ", built " __DATE__ ", Block %d\n", (Block1 ? 1 : 2));
+  printf("(c)2003-2005,2009-2010,2016 Ronald S. Burkey\n");
+  printf(
+      "Refer to http://www.ibiblio.org/apollo/index.html for more information.\n");
 
 	if (InputFilename == NULL || OutputFile == NULL)
 		goto Done;
@@ -845,5 +489,4 @@
 		return (Fatals);
 	else
 		return (RetVal);
->>>>>>> 1d31b981
 }
