/*
 * Copyright 2003-2005,2009-2010,2016 Ronald S. Burkey <info@sandroid.org>
 *
 * This file is part of yaAGC.
 *
 * yaAGC is free software; you can redistribute it and/or modify
 * it under the terms of the GNU General Public License as published by
 * the Free Software Foundation; either version 2 of the License, or
 * (at your option) any later version.
 *
 * yaAGC is distributed in the hope that it will be useful,
 * but WITHOUT ANY WARRANTY; without even the implied warranty of
 * MERCHANTABILITY or FITNESS FOR A PARTICULAR PURPOSE.  See the
 * GNU General Public License for more details.
 *
 * You should have received a copy of the GNU General Public License
 * along with yaAGC; if not, write to the Free Software
 * Foundation, Inc., 59 Temple Place, Suite 330, Boston, MA  02111-1307  USA
 *
 * Filename:	yaYUL.c
<<<<<<< HEAD
 * Purpose:		This is an assembler for Apollo Guidance Computer (AGC)
 * 				assembly language.  It is called yaYUL because the original
 * 				assembler was called YUL, and this "yet another YUL".
 * Contact:		Ron Burkey <info@sandroid.org>
 * Website:		www.ibiblio.org/apollo/index.html
 * Mods:		04/11/03 RSB.	Began.
 *				07/03/04 RSB.	Now writes the binary file, but does not
 * 								yet compute the bugger words.  This is
 * 								principally useful as a temporary measure
 * 								to allow me to assemble Validation.s,
 * 								which doesn't use the bugger words.
 * 				07/04/04 RSB	Now returns non-zero if there are fatal
 * 								errors in assembly.
 * 				07/07/04 RSB	Added the predefined symbol "$7".
 * 				07/26/04 RSB	Added --force.
 * 				07/30/04 RSB	Added terminating bugger words to banks.
 * 				08/12/04 RSB	Added NVER.
 *				05/14/05 RSB	Corrected website reference.
 * 				07/27/05 JMS	(04/30/05) Write symbol table to binary file
 * 								with --g flag.
 * 				07/28/05 RSB	Made --g the default.  Still accepts the
 * 								--g switch, but it doesn't do anything.
 * 				07/28/05 JMS    Added support for writing SymbolLines_to to symbol
 * 								table file.
 * 				03/17/09 RSB	Make sure there's no .bin file produced on error.
 * 				06/06/09 RSB	Corrected the address offsets printed in the
 * 								bugger word table.  (Was printing addresses like
 * 								33,1777 rather than 33,3777.)
 * 				06/27/09 RSB	Added some stuff for HtmlOut.  Don't know yet if
 * 								it will actually go anywhere, or if I'm just
 * 								messing around.
 * 				07/25/09 RSB	Began adding the --block1 feature.  Since there's
 * 								mostly source-level compatibility, the way
 * 								I'm *trying* to do this is to just basically
 * 								do a normal assembly but to substitute different
 * 								binary codes at the final step and to limit
 * 								the memory size differently.  I'm sure I'll
 * 								have to add additional tweaks as I go along.
 * 				02/20/10 RSB	Added --unpound-page.
 * 				08/18/16 RSB    Various stuff related to --block1.
 * 				08/21/16 RSB    Now outputs the correct number of banks for --block1.
 * 				08/23/16 RSB	Corrected the address offsets used for block 1 in the
 * 								bugger-word table at the end of the listing.  Also,
 * 								for block 2, yaYUL automatically adds the two
 * 								extra pre-bugger-word address indicators, but in
 * 								block 1 these appear explicitly in the code, so
 * 								if yaYUL were to do it they would appear twice,
 * 								and the bugger words would be wrong as well.
 * 				09/26/16 RSB	Added the --blk2 switch.  I think it may be complete,
 * 								but won't be sure until I can assembly the actual
 * 								Aurora.
=======
 * Purpose:	This is an assembler for Apollo Guidance Computer (AGC)
 * 		assembly language.  It is called yaYUL because the original
 * 		assembler was called YUL, and this "yet another YUL".
 * Contact:	Ron Burkey <info@sandroid.org>
 * Website:	www.ibiblio.org/apollo/index.html
 * Mods:	04/11/03 RSB.	Began.
 *		07/03/04 RSB.	Now writes the binary file, but does not
 * 				yet compute the bugger words.  This is
 * 				principally useful as a temporary measure
 * 				to allow me to assemble Validation.s,
 * 				which doesn't use the bugger words.
 * 		07/04/04 RSB	Now returns non-zero if there are fatal
 * 				errors in assembly.
 * 		07/07/04 RSB	Added the predefined symbol "$7".
 * 		07/26/04 RSB	Added --force.
 * 		07/30/04 RSB	Added terminating bugger words to banks.
 * 		08/12/04 RSB	Added NVER.
 *		05/14/05 RSB	Corrected website reference.
 * 		07/27/05 JMS	(04/30/05) Write symbol table to binary file
 * 				with --g flag.
 * 		07/28/05 RSB	Made --g the default.  Still accepts the
 * 				--g switch, but it doesn't do anything.
 * 		07/28/05 JMS    Added support for writing SymbolLines_to to symbol
 * 				table file.
 * 		03/17/09 RSB	Make sure there's no .bin file produced on error.
 * 		06/06/09 RSB	Corrected the address offsets printed in the
 * 				bugger word table.  (Was printing addresses like
 * 				33,1777 rather than 33,3777.)
 * 		06/27/09 RSB	Added some stuff for HtmlOut.  Don't know yet if
 * 				it will actually go anywhere, or if I'm just
 * 				messing around.
 * 		07/25/09 RSB	Began adding the --block1 feature.  Since there's
 * 				mostly source-level compatibility, the way
 * 				I'm *trying* to do this is to just basically
 * 				do a normal assembly but to substitute different
 * 				binary codes at the final step and to limit
 * 				the memory size differently.  I'm sure I'll
 * 				have to add additional tweaks as I go along.
 * 		02/20/10 RSB	Added --unpound-page.
 * 		08/18/16 RSB    Various stuff related to --block1.
 * 		08/21/16 RSB    Now outputs the correct number of banks for --block1.
 * 		08/23/16 RSB	Corrected the address offsets used for block 1 in the
 * 				bugger-word table at the end of the listing.  Also,
 * 				for block 2, yaYUL automatically adds the two
 * 				extra pre-bugger-word address indicators, but in
 * 				block 1 these appear explicitly in the code, so
 * 				if yaYUL were to do it they would appear twice,
 * 				and the bugger words would be wrong as well.
 * 		09/26/16 RSB	Added the --blk2 switch.  I think it may be complete,
 * 				but won't be sure until I can assembly the actual
 * 				Aurora.
 * 		2016-10-05 JL	Added -syntax switch. This just checks the syntax
 * 				and does not attempt symbol resolution. This is intended for 
 * 				proofing.
>>>>>>> b25e7b18
 */

#include "yaYUL.h"
#include <stdio.h>
#include <string.h>
#include <stdlib.h>
#include <stdint.h>

//#define VERSION(x) #x

//-------------------------------------------------------------------------
// Some global data.

int formatOnly = 0;
int syntaxOnly = 0;
int Force = 0;
char *InputFilename = NULL, *OutputFilename = NULL;
//FILE *InputFile = NULL;
FILE *OutputFile = NULL;
static int Hardware = 0;

#if 0
static Address_t RegA = REG(00);
static Address_t RegL = REG(01);
static Address_t RegQ = REG(02);
#endif
static Address_t RegEB = REG(03);
static Address_t RegFB = REG(04);
static Address_t RegZ = REG(05);
static Address_t RegBB = REG(06);
static Address_t RegZeroes = REG(07);
#if 0
static Address_t RegARUPT = REG(010);
static Address_t RegLRUPT = REG(011);
static Address_t RegQRUPT = REG(012);
// Registers 013 and 014 are reserved.
static Address_t RegZRUPT = REG(015);
static Address_t RegBBRUPT = REG(016);
#endif
static Address_t RegBRUPT = REG(017);
#if 0
static Address_t RegCYR = REG(020);
static Address_t RegSR = REG(021);
static Address_t RegCYL = REG(022);
static Address_t RegEDOP = REG(023);
#endif

//-------------------------------------------------------------------------
// The following two utility functions are used in computing the bank
// checksums, and were simply copied from Oct2Bin.c.

// Convert an AGC-format signed integer to native format.
static int AgcToNative(uint16_t n) {
	int i;
	i = n;
	if (0 != (n & 040000))
		i = -(077777 & ~i);
	return (i);
}

// This function takes two signed integers in AGC format, adds them, and returns
// the sum (also in AGC format).  If there's overflow or underflow, the
// carry is added in also.  This is done because that's the goofy way the
// AGC checksum is created.
int Add(int n1, int n2) {
	int i1, i2, Sum;
	// Convert from AGC 1's-complement format to the native integer format of this CPU.
	i1 = AgcToNative(n1);
	i2 = AgcToNative(n2);
	// Add 'em up.
	Sum = i1 + i2;
	// Account for carry or underflow.
	if (Sum > 16383) {
		Sum -= 16384;
		Sum++;
	} else if (Sum < -16383) {
		Sum += 16384;
		Sum--;
	}
	// The following condition can't occur, but I'll check for it anyway.
	//if (Sum > 16383 || Sum < -16383)
	//  printf ("Arithmetic overflow.\n");
	// Convert back to 1's-complement and return.
	if (Sum >= 0)
		return (Sum);
	return (077777 & ~(-Sum));
}

//-------------------------------------------------------------------------
// The main program.

int main(int argc, char *argv[]) {
	int MaxPasses = 10, blk2 = 0;
	int RetVal = 1, i, j, k, LastUnresolved, Fatals = 0, Warnings = 0;
	extern int UnpoundPage;

	// JMS: OutputSymbols = 1 to output a symbol table to SymbolFile.
	// RSB: Jordan made this an option, but I think it should be the default.
	int OutputSymbols = 1;	// 0;
	char *SymbolFile = NULL;

<<<<<<< HEAD
	// Parse the command-line options.
	for (i = 1; i < argc; i++) {
		if (!strcmp(argv[i], "--help") || !strcmp(argv[i], "/?"))
			goto Done;
		else if (1 == sscanf(argv[i], "--max-passes=%d", &j))
			MaxPasses = j;
		else if (!strcmp(argv[i], "--force"))
			Force = 1;
		else if (!strcmp(argv[i], "--g"))
			OutputSymbols = 1;
		else if (!strcmp(argv[i], "--html"))
			Html = 1;
		else if (!strcmp(argv[i], "--unpound-page"))
			UnpoundPage = 1;
		else if (!strcmp(argv[i], "--block1"))
			Block1 = 1;
		else if (!strcmp(argv[i], "--blk2"))
			blk2 = 1;
		else if (!strcmp(argv[i], "--hardware"))
			Hardware = 1;
		else if (!strcmp(argv[i], "--format"))
			formatOnly = 1;
		else if (*argv[i] == '-' || *argv[i] == '/') {
			printf("Unknown switch \"%s\".\n", argv[i]);
			goto Done;
		} else if (InputFilename == NULL) {
			InputFilename = argv[i];
			OutputFilename = (char *) malloc(5 + strlen(InputFilename));
			if (OutputFilename == NULL) {
				printf("Out of memory (1).\n");
				goto Done;
			}
			sprintf(OutputFilename, "%s.bin", InputFilename);
			//InputFile = fopen (InputFilename, "r");
			//if (InputFile == NULL)
			//  {
			//    printf ("Input file does not exist.\n");
			//    goto Done;
			//  }
			OutputFile = fopen(OutputFilename, "wb");
			if (OutputFile == NULL) {
				printf("Cannot create output file.\n");
				goto Done;
			}
=======
  // Parse the command-line options.
  for (i = 1; i < argc; i++)
    {
      if (!strcmp(argv[i], "--help") || !strcmp(argv[i], "/?"))
        goto Done;
      else if (1 == sscanf(argv[i], "--max-passes=%d", &j))
        MaxPasses = j;
      else if (!strcmp(argv[i], "--force"))
        Force = 1;
      else if (!strcmp(argv[i], "--g"))
        OutputSymbols = 1;
      else if (!strcmp(argv[i], "--html"))
        Html = 1;
      else if (!strcmp(argv[i], "--unpound-page"))
        UnpoundPage = 1;
      else if (!strcmp(argv[i], "--block1"))
        Block1 = 1;
      else if (!strcmp(argv[i], "--blk2"))
        blk2 = 1;
      else if (!strcmp(argv[i], "--hardware"))
        Hardware = 1;
      else if (!strcmp(argv[i], "--format"))
        formatOnly = 1;
      else if (!strcmp(argv[i], "--syntax"))
        {
          syntaxOnly = 1;
          formatOnly = 0;
          Html = 0;
          MaxPasses = 3;
          OutputSymbols = 0;
        }
      else if (*argv[i] == '-' || *argv[i] == '/')
        {
          printf("Unknown switch \"%s\".\n", argv[i]);
          goto Done;
        }
      else if (InputFilename == NULL)
        {
          InputFilename = argv[i];
          OutputFilename = (char *) malloc(5 + strlen(InputFilename));
          if (OutputFilename == NULL)
            {
              printf("Out of memory (1).\n");
              goto Done;
            }
          sprintf(OutputFilename, "%s.bin", InputFilename);
          //InputFile = fopen (InputFilename, "r");
          //if (InputFile == NULL)
          //  {
          //    printf ("Input file does not exist.\n");
          //    goto Done;
          //  }
          OutputFile = fopen(OutputFilename, "wb");
          if (OutputFile == NULL)
            {
              printf("Cannot create output file.\n");
              goto Done;
            }
>>>>>>> b25e7b18

		} else {
			printf("Two input files defined.\n");
			goto Done;
		}
	}

	if (formatOnly) {
		Pass(0, InputFilename, NULL, &Fatals, &Warnings);
		return (0);
	}

  printf("Apollo Guidance Computer (AGC) assembler, version " /*NVER*/
  ", built " __DATE__ ", Block %d\n", (Block1 ? 1 : 2));
  printf("(c)2003-2005,2009-2010,2016 Ronald S. Burkey\n");
  printf(
      "Refer to http://www.ibiblio.org/apollo/index.html for more information.\n");

	if (InputFilename == NULL || OutputFile == NULL)
		goto Done;
	if (Html) {
		if (HtmlCreate(InputFilename))
			goto Done;
	}

	// Perform a preliminary pass, whose sole purpose is to identify
	// all symbols defined in the program.
	SymbolPass(InputFilename);
	// Also, define all register names.
	// ... Later:  It turns out that the Luminary or Colossus source code
	// defines any registers it needs, so this step isn't required.
	// I use the following symbols, which I don't allow the source to define.
	AddSymbol("$3");
	AddSymbol("$4");
	AddSymbol("$5");
	AddSymbol("$6");
	AddSymbol("$7");
	AddSymbol("$17");
	if (Block1) {
		AddSymbol("$16");
		AddSymbol("$25");
		AddSymbol("$5777");
	}

	// Sort the symbol table, or else we won't be able to locate the
	// symbols later.
	Fatals += SortSymbols();

	// Assign the registers their proper addresses.
	if (!Block1) {
		EditSymbol("$3", &RegEB);
		EditSymbol("$4", &RegFB);
		EditSymbol("$5", &RegZ);
		EditSymbol("$6", &RegBB);
		EditSymbol("$7", &RegZeroes);
		EditSymbol("$17", &RegBRUPT);
	} else {
		Address_t Location3 = REG(03);
		Address_t Location4 = REG(04);
		Address_t Location5 = REG(05);
		Address_t Location6 = REG(06);
		Address_t Location7 = REG(07);
		Address_t Location16 = REG(016);
		Address_t Location17 = REG(017);
		Address_t Location25 = REG(025);
		Address_t Location5777 = FIXEDADD(05777);
		EditSymbol("$3", &Location3);
		EditSymbol("$4", &Location4);
		EditSymbol("$5", &Location5);
		EditSymbol("$6", &Location6);
		EditSymbol("$7", &Location7);
		EditSymbol("$16", &Location16);
		EditSymbol("$17", &Location17);
		EditSymbol("$25", &Location25);
		EditSymbol("$5777", &Location5777);
	}

	// Perform all compiler passes. What happens is that we keep
	// running passes until all defined symbols have known values.
	// Then we do one final pass to actually generate object code.
	// At the end of each pass we do a check, and if some symbols
	// are still not resolved, we bump LAST_PASS upward.  I'm sure
	// there's a more mathematically sophisticated way to do this,
	// but it's not worth the effort to figure it out.

<<<<<<< HEAD
	LastUnresolved = UnresolvedSymbols();
	for (i = 1; i <= MaxPasses; i++) {
		printf("Pass #%d\n", i);
		j = Pass(0, InputFilename, OutputFile, &Fatals, &Warnings);
		k = UnresolvedSymbols();
		if (j == -1) {
			printf("Unrecoverable error.\n");
			break;
		}
		if (k == 0 || k >= LastUnresolved) {
			printf("Pass #%d\n", i + 1);
			Pass(1, InputFilename, OutputFile, &Fatals, &Warnings);
			break;
		}
		LastUnresolved = k;
		//PrintSymbols ();
	}

	// Print the symbol table.
	printf("\n\n");
	PrintBankCounts();
	printf("\n\n");
	PrintSymbols();
	printf("\nUnresolved symbols:  %d\n", UnresolvedSymbols());
	printf("Fatal errors:  %d\n", Fatals);
	printf("Warnings:  %d\n", Warnings);
	if (HtmlOut != NULL) {
		fprintf(HtmlOut, "\n");
		fprintf(HtmlOut, "</pre>\n<h1>Assembly Status</h1>\n<pre>\n");
		fprintf(HtmlOut, "Unresolved symbols:  %d\n", UnresolvedSymbols());
		fprintf(HtmlOut, "Fatal errors:  %d\n", Fatals);
		fprintf(HtmlOut, "Warnings:  %d\n", Warnings);
		fprintf(HtmlOut, "\n");
		fprintf(HtmlOut, "</pre>\n<h1>Bugger Words</h1>\n<pre>\n");
	}
=======
  LastUnresolved = UnresolvedSymbols();

  for (i = 1; i <= MaxPasses; i++)
    {
      printf("Pass #%d\n", i);
      j = Pass(0, InputFilename, OutputFile, &Fatals, &Warnings);
      k = UnresolvedSymbols();
      if (j == -1)
        {
          printf("Unrecoverable error.\n");
          break;
        }
      if (k == 0 || k >= LastUnresolved)
        {
          printf("Pass #%d\n", i + 1);
          Pass(1, InputFilename, OutputFile, &Fatals, &Warnings);
          break;
        }
      LastUnresolved = k;
      //PrintSymbols ();
    }

  if (syntaxOnly)
  {
    printf("Fatal errors:  %d\n", Fatals);
    printf("Warnings:  %d\n", Warnings);
    return(Fatals);
  }

  // Print the symbol table.
  printf("\n\n");
  PrintBankCounts();
  printf("\n\n");
  PrintSymbols();
  printf("\nUnresolved symbols:  %d\n", UnresolvedSymbols());
  printf("Fatal errors:  %d\n", Fatals);
  printf("Warnings:  %d\n", Warnings);
  if (HtmlOut != NULL)
    {
      fprintf(HtmlOut, "\n");
      fprintf(HtmlOut, "</pre>\n<h1>Assembly Status</h1>\n<pre>\n");
      fprintf(HtmlOut, "Unresolved symbols:  %d\n", UnresolvedSymbols());
      fprintf(HtmlOut, "Fatal errors:  %d\n", Fatals);
      fprintf(HtmlOut, "Warnings:  %d\n", Warnings);
      fprintf(HtmlOut, "\n");
      fprintf(HtmlOut, "</pre>\n<h1>Bugger Words</h1>\n<pre>\n");
    }
>>>>>>> b25e7b18

	// JMS: 07.28
	// We sort the lines by increasing physical address so we can look them
	// up later.
	SortLines(SORT_YUL);

	// JMS: Print the symbol table to a binary file if we want to
	if (OutputSymbols) {
		SymbolFile = (char *) malloc(8 + strlen(InputFilename));
		if (SymbolFile == NULL) {
			printf("Out of memory (2).\n");
			goto Done;
		}
		sprintf(SymbolFile, "%s.symtab", InputFilename);
		WriteSymbolsToFile(SymbolFile);
	}

	// Output the executable object code.
	if (Fatals == 0 || Force) {
		int BankRaw, Bank, Offset, Value;
		uint16_t Bugger, GuessBugger;

		printf("\n");
		for (BankRaw = (Block1 ? 1 : 0); BankRaw < (Block1 ? 035 : 044);
				BankRaw++) {
			// Compute the actual bank number.
			Bank = BankRaw;
			if (Bank < 4 && !Hardware && !Block1)// flip-flop 0,1 with 2,3 when not building for hardware targets
				Bank ^= 2;
			// Add bugger info to the bank.
			if (Block1) {
				if (Bank == 0)
					Offset = 02000;
				else if (Bank == 1)
					Offset = 04000;
				else
					Offset = 06000;
			} else {
				if (Bank == 2)
					Offset = 04000;
				else if (Bank == 3)
					Offset = 06000;
				else
					Offset = 02000;
			}
			Value = GetBankCount(Bank);
			if (!Block1 && !blk2) {
				if (Value < 01776) {
					ObjectCode[Bank][Value] = Value + Offset;
					Value++;
				}
				if (Value < 01777) {
					ObjectCode[Bank][Value] = Value + Offset;
					Value++;
				}
			}
			if (Value < 02000 && Value != 0) {
				for (Bugger = Offset = 0; Offset < Value; Offset++)
					Bugger = Add(Bugger, ObjectCode[Bank][Offset]);
				if (0 == (040000 & Bugger))
					GuessBugger = Add(Bank, 077777 & ~Bugger);
				else
					GuessBugger = Add(077777 & ~Bank, 077777 & ~Bugger);
				ObjectCode[Bank][Value] = GuessBugger;
				printf("Bugger word %05o at %02o,%04o.\n", GuessBugger, Bank,
						(Block1 ? 06000 : 02000) + Value);
				if (HtmlOut != NULL)
					fprintf(HtmlOut, "Bugger word %05o at %02o,%04o.\n",
							GuessBugger, Bank,
							(Block1 ? 06000 : 02000) + Value);
			}
			// Output the binary data.
			for (Offset = 0; Offset < 02000; Offset++) {
				Value = (ObjectCode[Bank][Offset] << 1);

				if (Hardware) {
					// Calculate the odd parity of the word using Brian Kernigan's bit-counting method
					uint16_t p = 1;
					uint16_t n = Value;

					while (n) {
						n &= (n - 1);
						p = !p;
					}

					Value |= p;
				}

				fputc(Value >> 8, OutputFile);
				fputc(Value, OutputFile);
			}
		}
	}

<<<<<<< HEAD
	// All done!
	RetVal = 0;
	Done:
	//if (InputFile != NULL)
	//  fclose (InputFile);
	if (OutputFile != NULL)
		fclose(OutputFile);
	HtmlClose();
	if (RetVal) {
		printf("USAGE:\n"
				"\tyaYUL [OPTIONS] InputFile\n"
				"The output (binary executable) always has the same name\n"
				"as the assembly-language input file, except that .bin is \n"
				"appended to it.  (E.g., Luminary.agc->Luminary.agc.bin.)\n"
				"No relocatable object-file output format is provided,\n"
				"because the original development team had no such\n"
				"capability, and so there is no linker.\n\n"
				"The assembly listing, including symbol table and any error\n"
				"messages appear on the standard output.\n\n"
				"OPTIONS:\n");
		printf("--help or /?     Display this message.\n");
		printf("--max-passes=n   By default, the assembler makes at most\n"
				"                 %d passes trying to resolve addresses.\n"
				"                 This switch changes that value.\n",
				MaxPasses);
		printf("--force          Force creation of core-rope image. (By\n"
				"                 default, the core-rope is not created if\n"
				"                 there were fatal errors during assembly.\n");
		//printf ("--g              Output the binary symbol table to the file\n"
		//        "                 InputFile.symtab\n");
		printf(
				"--html           Causes an HTML file to be created, which is \n"
						"                 the same as the output listing except that it\n"
						"                 if a lot more convenient to use. It has syntax\n"
						"                 highlighting and hyperlinks from where each\n"
						"                 symbol is used back to where it was defined.\n"
						"                 The top-level HTML file produced is named the\n"
						"                 same as the input source file, except with .html\n"
						"                 replacing .s (if applicable).  Separate HTML\n"
						"                 files are produced for all source files included\n"
						"                 with the $ directive, and links between the files\n"
						"                 are provided.\n");
		printf("--unpound-page   Bypass --html processing for \"## Page\".\n");
		printf(
				"--block1         Assembles Block 1 code.  The default is Block 2.\n");
		printf(
				"--blk2           For the early version of Block 2 code, such as\n");
		printf(
				"                 in the AURORA program.  Not used for Block 2 in\n");
		printf(
				"                 general, though, and not for any flown missions.\n");
		printf("--hardware       Emit binary with hardware bank order, and\n"
				"                 enable parity bit calculation\n");
		printf(
				"--format         Just reformat the file and re-output. Don't assemble.\n");
	}
	if (RetVal || Fatals)
		remove(OutputFilename);
	if (RetVal == 0)
		return (Fatals);
	else
		return (RetVal);
=======
  // All done!
  RetVal = 0;
  Done:
  //if (InputFile != NULL)
  //  fclose (InputFile);
  if (OutputFile != NULL)
    fclose(OutputFile);
  HtmlClose();
  if (RetVal)
    {
      printf("USAGE:\n"
          "\tyaYUL [OPTIONS] InputFile\n"
          "The output (binary executable) always has the same name\n"
          "as the assembly-language input file, except that .bin is \n"
          "appended to it.  (E.g., Luminary.agc->Luminary.agc.bin.)\n"
          "No relocatable object-file output format is provided,\n"
          "because the original development team had no such\n"
          "capability, and so there is no linker.\n\n"
          "The assembly listing, including symbol table and any error\n"
          "messages appear on the standard output.\n\n"
          "OPTIONS:\n");
      printf("--help or /?     Display this message.\n");
      printf("--max-passes=n   By default, the assembler makes at most\n"
          "                 %d passes trying to resolve addresses.\n"
          "                 This switch changes that value.\n", MaxPasses);
      printf("--force          Force creation of core-rope image. (By\n"
          "                 default, the core-rope is not created if\n"
          "                 there were fatal errors during assembly.\n");
      //printf ("--g              Output the binary symbol table to the file\n"
      //        "                 InputFile.symtab\n");
      printf("--html           Causes an HTML file to be created, which is \n"
          "                 the same as the output listing except that it\n"
          "                 if a lot more convenient to use. It has syntax\n"
          "                 highlighting and hyperlinks from where each\n"
          "                 symbol is used back to where it was defined.\n"
          "                 The top-level HTML file produced is named the\n"
          "                 same as the input source file, except with .html\n"
          "                 replacing .s (if applicable).  Separate HTML\n"
          "                 files are produced for all source files included\n"
          "                 with the $ directive, and links between the files\n"
          "                 are provided.\n");
      printf("--unpound-page   Bypass --html processing for \"## Page\".\n");
      printf(
          "--block1         Assembles Block 1 code.  The default is Block 2.\n");
      printf(
          "--blk2           For the early version of Block 2 code, such as\n");
      printf(
          "                 in the AURORA program.  Not used for Block 2 in\n");
      printf(
          "                 general, though, and not for any flown missions.\n");
      printf("--hardware       Emit binary with hardware bank order, and\n"
          "                 enable parity bit calculation\n");
      printf(
          "--format         Just reformat the file and re-output. Don't assemble.\n");
      printf(
          "--syntax         Perform syntax-checking only, no symbol resolution.\n");
      printf(
          "--max-passes     Set the max number of assembler passes (default: 10).\n");
    }
  if (RetVal || Fatals)
    remove(OutputFilename);
  if (RetVal == 0)
    return (Fatals);
  else
    return (RetVal);
>>>>>>> b25e7b18
}
<|MERGE_RESOLUTION|>--- conflicted
+++ resolved
@@ -18,7 +18,57 @@
  * Foundation, Inc., 59 Temple Place, Suite 330, Boston, MA  02111-1307  USA
  *
  * Filename:	yaYUL.c
-<<<<<<< HEAD
+ * Purpose:	This is an assembler for Apollo Guidance Computer (AGC)
+ * 		assembly language.  It is called yaYUL because the original
+ * 		assembler was called YUL, and this "yet another YUL".
+ * Contact:	Ron Burkey <info@sandroid.org>
+ * Website:	www.ibiblio.org/apollo/index.html
+ * Mods:	04/11/03 RSB.	Began.
+ *		07/03/04 RSB.	Now writes the binary file, but does not
+ * 				yet compute the bugger words.  This is
+ * 				principally useful as a temporary measure
+ * 				to allow me to assemble Validation.s,
+ * 				which doesn't use the bugger words.
+ * 		07/04/04 RSB	Now returns non-zero if there are fatal
+ * 				errors in assembly.
+ * 		07/07/04 RSB	Added the predefined symbol "$7".
+ * 		07/26/04 RSB	Added --force.
+ * 		07/30/04 RSB	Added terminating bugger words to banks.
+ * 		08/12/04 RSB	Added NVER.
+ *		05/14/05 RSB	Corrected website reference.
+ * 		07/27/05 JMS	(04/30/05) Write symbol table to binary file
+ * 				with --g flag.
+ * 		07/28/05 RSB	Made --g the default.  Still accepts the
+ * 				--g switch, but it doesn't do anything.
+ * 		07/28/05 JMS    Added support for writing SymbolLines_to to symbol
+ * 				table file.
+ * 		03/17/09 RSB	Make sure there's no .bin file produced on error.
+ * 		06/06/09 RSB	Corrected the address offsets printed in the
+ * 				bugger word table.  (Was printing addresses like
+ * 				33,1777 rather than 33,3777.)
+ * 		06/27/09 RSB	Added some stuff for HtmlOut.  Don't know yet if
+ * 				it will actually go anywhere, or if I'm just
+ * 				messing around.
+ * 		07/25/09 RSB	Began adding the --block1 feature.  Since there's
+ * 				mostly source-level compatibility, the way
+ * 				I'm *trying* to do this is to just basically
+ * 				do a normal assembly but to substitute different
+ * 				binary codes at the final step and to limit
+ * 				the memory size differently.  I'm sure I'll
+ * 				have to add additional tweaks as I go along.
+ * 		02/20/10 RSB	Added --unpound-page.
+ * 		08/18/16 RSB    Various stuff related to --block1.
+ * 		08/21/16 RSB    Now outputs the correct number of banks for --block1.
+ * 		08/23/16 RSB	Corrected the address offsets used for block 1 in the
+ * 				bugger-word table at the end of the listing.  Also,
+ * 				for block 2, yaYUL automatically adds the two
+ * 				extra pre-bugger-word address indicators, but in
+ * 				block 1 these appear explicitly in the code, so
+ * 				if yaYUL were to do it they would appear twice,
+ * 				and the bugger words would be wrong as well.
+ * 		09/26/16 RSB	Added the --blk2 switch.  I think it may be complete,
+ * 				but won't be sure until I can assembly the actual
+ * 				Aurora.
  * Purpose:		This is an assembler for Apollo Guidance Computer (AGC)
  * 				assembly language.  It is called yaYUL because the original
  * 				assembler was called YUL, and this "yet another YUL".
@@ -70,7 +120,6 @@
  * 				09/26/16 RSB	Added the --blk2 switch.  I think it may be complete,
  * 								but won't be sure until I can assembly the actual
  * 								Aurora.
-=======
  * Purpose:	This is an assembler for Apollo Guidance Computer (AGC)
  * 		assembly language.  It is called yaYUL because the original
  * 		assembler was called YUL, and this "yet another YUL".
@@ -125,7 +174,6 @@
  * 		2016-10-05 JL	Added -syntax switch. This just checks the syntax
  * 				and does not attempt symbol resolution. This is intended for 
  * 				proofing.
->>>>>>> b25e7b18
  */
 
 #include "yaYUL.h"
@@ -227,52 +275,6 @@
 	int OutputSymbols = 1;	// 0;
 	char *SymbolFile = NULL;
 
-<<<<<<< HEAD
-	// Parse the command-line options.
-	for (i = 1; i < argc; i++) {
-		if (!strcmp(argv[i], "--help") || !strcmp(argv[i], "/?"))
-			goto Done;
-		else if (1 == sscanf(argv[i], "--max-passes=%d", &j))
-			MaxPasses = j;
-		else if (!strcmp(argv[i], "--force"))
-			Force = 1;
-		else if (!strcmp(argv[i], "--g"))
-			OutputSymbols = 1;
-		else if (!strcmp(argv[i], "--html"))
-			Html = 1;
-		else if (!strcmp(argv[i], "--unpound-page"))
-			UnpoundPage = 1;
-		else if (!strcmp(argv[i], "--block1"))
-			Block1 = 1;
-		else if (!strcmp(argv[i], "--blk2"))
-			blk2 = 1;
-		else if (!strcmp(argv[i], "--hardware"))
-			Hardware = 1;
-		else if (!strcmp(argv[i], "--format"))
-			formatOnly = 1;
-		else if (*argv[i] == '-' || *argv[i] == '/') {
-			printf("Unknown switch \"%s\".\n", argv[i]);
-			goto Done;
-		} else if (InputFilename == NULL) {
-			InputFilename = argv[i];
-			OutputFilename = (char *) malloc(5 + strlen(InputFilename));
-			if (OutputFilename == NULL) {
-				printf("Out of memory (1).\n");
-				goto Done;
-			}
-			sprintf(OutputFilename, "%s.bin", InputFilename);
-			//InputFile = fopen (InputFilename, "r");
-			//if (InputFile == NULL)
-			//  {
-			//    printf ("Input file does not exist.\n");
-			//    goto Done;
-			//  }
-			OutputFile = fopen(OutputFilename, "wb");
-			if (OutputFile == NULL) {
-				printf("Cannot create output file.\n");
-				goto Done;
-			}
-=======
   // Parse the command-line options.
   for (i = 1; i < argc; i++)
     {
@@ -331,7 +333,6 @@
               printf("Cannot create output file.\n");
               goto Done;
             }
->>>>>>> b25e7b18
 
 		} else {
 			printf("Two input files defined.\n");
@@ -417,43 +418,6 @@
 	// there's a more mathematically sophisticated way to do this,
 	// but it's not worth the effort to figure it out.
 
-<<<<<<< HEAD
-	LastUnresolved = UnresolvedSymbols();
-	for (i = 1; i <= MaxPasses; i++) {
-		printf("Pass #%d\n", i);
-		j = Pass(0, InputFilename, OutputFile, &Fatals, &Warnings);
-		k = UnresolvedSymbols();
-		if (j == -1) {
-			printf("Unrecoverable error.\n");
-			break;
-		}
-		if (k == 0 || k >= LastUnresolved) {
-			printf("Pass #%d\n", i + 1);
-			Pass(1, InputFilename, OutputFile, &Fatals, &Warnings);
-			break;
-		}
-		LastUnresolved = k;
-		//PrintSymbols ();
-	}
-
-	// Print the symbol table.
-	printf("\n\n");
-	PrintBankCounts();
-	printf("\n\n");
-	PrintSymbols();
-	printf("\nUnresolved symbols:  %d\n", UnresolvedSymbols());
-	printf("Fatal errors:  %d\n", Fatals);
-	printf("Warnings:  %d\n", Warnings);
-	if (HtmlOut != NULL) {
-		fprintf(HtmlOut, "\n");
-		fprintf(HtmlOut, "</pre>\n<h1>Assembly Status</h1>\n<pre>\n");
-		fprintf(HtmlOut, "Unresolved symbols:  %d\n", UnresolvedSymbols());
-		fprintf(HtmlOut, "Fatal errors:  %d\n", Fatals);
-		fprintf(HtmlOut, "Warnings:  %d\n", Warnings);
-		fprintf(HtmlOut, "\n");
-		fprintf(HtmlOut, "</pre>\n<h1>Bugger Words</h1>\n<pre>\n");
-	}
-=======
   LastUnresolved = UnresolvedSymbols();
 
   for (i = 1; i <= MaxPasses; i++)
@@ -501,7 +465,6 @@
       fprintf(HtmlOut, "\n");
       fprintf(HtmlOut, "</pre>\n<h1>Bugger Words</h1>\n<pre>\n");
     }
->>>>>>> b25e7b18
 
 	// JMS: 07.28
 	// We sort the lines by increasing physical address so we can look them
@@ -596,70 +559,6 @@
 		}
 	}
 
-<<<<<<< HEAD
-	// All done!
-	RetVal = 0;
-	Done:
-	//if (InputFile != NULL)
-	//  fclose (InputFile);
-	if (OutputFile != NULL)
-		fclose(OutputFile);
-	HtmlClose();
-	if (RetVal) {
-		printf("USAGE:\n"
-				"\tyaYUL [OPTIONS] InputFile\n"
-				"The output (binary executable) always has the same name\n"
-				"as the assembly-language input file, except that .bin is \n"
-				"appended to it.  (E.g., Luminary.agc->Luminary.agc.bin.)\n"
-				"No relocatable object-file output format is provided,\n"
-				"because the original development team had no such\n"
-				"capability, and so there is no linker.\n\n"
-				"The assembly listing, including symbol table and any error\n"
-				"messages appear on the standard output.\n\n"
-				"OPTIONS:\n");
-		printf("--help or /?     Display this message.\n");
-		printf("--max-passes=n   By default, the assembler makes at most\n"
-				"                 %d passes trying to resolve addresses.\n"
-				"                 This switch changes that value.\n",
-				MaxPasses);
-		printf("--force          Force creation of core-rope image. (By\n"
-				"                 default, the core-rope is not created if\n"
-				"                 there were fatal errors during assembly.\n");
-		//printf ("--g              Output the binary symbol table to the file\n"
-		//        "                 InputFile.symtab\n");
-		printf(
-				"--html           Causes an HTML file to be created, which is \n"
-						"                 the same as the output listing except that it\n"
-						"                 if a lot more convenient to use. It has syntax\n"
-						"                 highlighting and hyperlinks from where each\n"
-						"                 symbol is used back to where it was defined.\n"
-						"                 The top-level HTML file produced is named the\n"
-						"                 same as the input source file, except with .html\n"
-						"                 replacing .s (if applicable).  Separate HTML\n"
-						"                 files are produced for all source files included\n"
-						"                 with the $ directive, and links between the files\n"
-						"                 are provided.\n");
-		printf("--unpound-page   Bypass --html processing for \"## Page\".\n");
-		printf(
-				"--block1         Assembles Block 1 code.  The default is Block 2.\n");
-		printf(
-				"--blk2           For the early version of Block 2 code, such as\n");
-		printf(
-				"                 in the AURORA program.  Not used for Block 2 in\n");
-		printf(
-				"                 general, though, and not for any flown missions.\n");
-		printf("--hardware       Emit binary with hardware bank order, and\n"
-				"                 enable parity bit calculation\n");
-		printf(
-				"--format         Just reformat the file and re-output. Don't assemble.\n");
-	}
-	if (RetVal || Fatals)
-		remove(OutputFilename);
-	if (RetVal == 0)
-		return (Fatals);
-	else
-		return (RetVal);
-=======
   // All done!
   RetVal = 0;
   Done:
@@ -725,5 +624,4 @@
     return (Fatals);
   else
     return (RetVal);
->>>>>>> b25e7b18
 }
