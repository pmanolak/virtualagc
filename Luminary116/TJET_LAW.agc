### FILE="Main.annotation"
## Copyright:   Public domain.
## Filename:    TJET_LAW.agc
## Purpose:     A section of Luminary revision 116.
##              It is part of the source code for the Lunar Module's (LM)
##              Apollo Guidance Computer (AGC) for Apollo 12.
##              This file is intended to be a faithful transcription, except
##              that the code format has been changed to conform to the
##              requirements of the yaYUL assembler rather than the
##              original YUL assembler.
## Reference:   pp. 1450-1459
## Assembler:   yaYUL
## Contact:     Ron Burkey <info@sandroid.org>.
## Website:     www.ibiblio.org/apollo/index.html
## Mod history: 2017-01-22 MAS  Created from Luminary 99.
##              2017-01-26 RRB  Updated for Luminary 116.
<<<<<<< HEAD
##		2017-03-14 RSB	Proofed comment text via 3-way diff vs
##				Luminary 99 and 131.
##		2017-03-16 RSB	Comment-text fixes identified in 5-way
##				side-by-side diff of Luminary 69/99/116/131/210.
=======
##              2017-03-13 HG   Fix statement AD -3DEG --> TCF +3
##                              Add missing statement TCF +1
>>>>>>> e77f18a5

## Page 1450
# PROGRAM DESCRIPTION

# DESIGNED BY:  R. D. GOSS AND P. S. WEISSMAN

# CODED BY:  P. S. WEISSMAN 28 FEBRUARY 1968

#     TJETLAW IS CALLED AS A SUBROUTINE WHEN THE LEM IS NOT DOCKED AND THE AUTOPILOT IS IN THE AUTOMATIC OR
# ATTITUDE-HOLD MODE TO CALCULATE THE JET-FIRING-TIME (TJET) REQUIRED FOR THE AXIS INDICATED BY AXISCTR:
#                   -1      INDICATES THE P-AXIS
#                   +0      INDICATES THE U-AXIS
#                   +1      INDICATES THE V-AXIS.
# THE REGISTERS E AND EDOT CONTAIN THE APPROPRIATE ATTITUDE ERROR AND ERROR RATE AND SENSETYP SHOWS WHETHER
# UNBALANCED COUPLES ARE PREFERRED.  TJETLAW ALSO USES VARIOUS FUNCTIONS OF ACCELERATION AND DEADBAND WHICH ARE
# COMPUTED IN THE 1/ACCONT SECTION OF 1/ACCS AND ARE STORED IN SUCH AN ORDER THAT THEY CAN BE CONVENIENTLY
# ACCESSED BY INDEXING.
#      THE SIGN OF THE REQUIRED ROTATION IS CARRIED THROUGH TJETLAW AS ROTSENSE AND IS FINALLY APPLIED TO TJET JUST
# PREVIOUS TO ITS STORAGE IN THE LOCATION CORRESPONDING TO THE AXIS (TJP, TJU OR TJV).  THE NUMBER OF JETS THAT
# TJETLAW ASSUMES WILL BE USED IS INDICATED BY THE SETTING OF NUMBERT FOR THE U- OR V-AXIS.  TWO JETS ARE ALWAYS
# ASSUMED FOR THE P-AXIS ALTHOUGH FOUR JETS WILL BE FIRED WHEN FIREFCT IS MORE NEGATIVE THAN -4.0 DEGREES
# (FIREFCT IS THE DISTANCE TO A SWITCH CURVE IN THE PHASE PLANE) AND A LONG FIRING IS CALLED FOR.
#     IN ORDER TO AVOID SCALING DIFFICULTIES, SIMPLE ALGORITHMS TAGGED RUFLAW1, -2 AND -3 ARE RESORTED TO WHEN THE
# ERROR AND/OR ERROR RATE ARE LARGE.

# CALLING SEQUENCE:
#             TC      TJETLAW        (MUST BE IN JASK)
#   OR
#             INHINT                 (MUST BE IN JASK)
#             TC      IBNKCALL
#             CADR    TJETLAW
#             RELINT

# EXIT:         RETURN TO Q.

# INPUT:
#    FROM THE CALLER: E, EDOT, AXISCTR, SENSETYP, TJP, -U, -V.
#    FROM 1/ACCONT: 48 ERASABLES BEGINNING AT BLOCKTOP (INCLUDING FLAT, ZONE3LIM AND ACCSWU, -V).

# OUTPUT:
#    TJP,-U OR -V, NUMBERT (DAPTEMP5), FIREFCT (DAPTEMP3).

# DEBRIS:
#       A, L, Q, E, EDOT, DAPTEMP1-6, DAPTREG1-4.

# ALARM:  NONE

                BANK            17
                SETLOC          DAPS2
                BANK
                EBANK=          TJP
## Page 1451
                COUNT*          $$/DAPTJ

TJETLAW         EXTEND                                          # SAVE Q FOR RETURN.
                QXCH            HOLDQ

# SET INDEXERS TO CORRESPOND TO THE AXIS AND TO THE SIGN OF EDOT

                INDEX           AXISCTR                         # AXISDIFF(-1)=NO OF LOCATIONS BER P AND U
                CAF             AXISDIFF                        # AXISDIFF(0) = 0
                TS              ADRSDIF1                        # AXISDIFF(+1)=NO OF LOCATIONS BET V AND U

                CAE             EDOT                            # IF EDOT NEGATIVE, PICK UP SET OF VALUES
                EXTEND                                          #   THAT ALLOW USE OF SAME CODING AS FOR
                BZMF            NEGEDOT                         #   POSITIVE EDOT.
                CAE             ADRSDIF1                        # SET A SECOND INDEXER WHICH MAY BE
                TS              ADRSDIF2                        #   MODIFIED BY A DECISION FOR MAX JETS.
                CAF             SENSOR                          # FOR POSITIVE EDOT, ROTSENSE IS
                TCF             SETSENSE                        #   INITIALIZED POSITIVE.

NEGEDOT         CS              E                               # IN ORDER FOR NEG EDOT CASE TO USE CODING
                TS              E                               #    OF POS EDOT, MUST MODIFY AS FOLLOWS:
                CS              EDOT                            #    1.COMPLEMENT E AND EDOT.
                TS              EDOT                            #    2.SET SENSE OF ROTATION TO NEGATIVE
                CAF             BIT1                            #      (REVERSED LATER IF NECESSARY).
                ADS             ADRSDIF1                        #    3.INCREMENT INDEXERS BY ONE SO THAT
                TS              ADRSDIF2                        #      THE PROPER PARAMETERS ARE ACCESSED.
                CS              SENSOR
SETSENSE        TS              ROTSENSE

# TEST MAGNITUDE OF E (ATTITUDE ERROR, SINGLE-PRECISION, SCALED AT PI RADIANS):
#          IF GREATER THAN (OR EQUAL TO) PI/16 RADIANS, GO TO THE SIMPLIFIED TJET ROUTINE.
#          IF LESS THAN PI/16 RADIANS, RESCALE TO PI/4.

                CAE             E                               # PICK UP ATTITUDE ERROR FOR THIS AXIS
                EXTEND
                MP              BIT5                            # SHIFT RIGHT TEN BITS:  IF A-REGISTER IS
                CCS             A                               #   ZERO, RESCALE AND TEST EDOT.
                TCF             RUFLAW2
                TCF             SCALEE
                TCF             RUFLAW1
SCALEE          CAF             BIT13                           # ERROR IS IN L SCALED AT PI/16.  RESCALE
                EXTEND                                          #   IT TO PI/4 AND SAVE IT.
                MP              L
                TS              E

# TEST MAGNITUDE OF EDOT (ERROR RATE SCALED AT PI/4 RADIANS/SECOND)
#          IF GREATER THAN (OR EQUAL TO) PI/32 RADIANS/SECOND, GO TO THE SIMPLIFIED TJET ROUTINE.
#          IF LESS THAN PI/32 RADIANS/SECOND, THEN RESCALE TO PI/32 RADIANS/SECOND.

                CAE             EDOT                            # PICK UP SINGLE-PRECISION ERROR-RATE
## Page 1452
                EXTEND                                          # FOR THIS AXIS=
                MP              BIT4                            # SHIFT RIGHT ELEVEN BITS, IF THE A-REG IS
                EXTEND                                          # ZERO, THEN RESCALE AND USE FINELAW.
                BZF             SCALEDOT
                TCF             RUFLAW3

# *** FINELAW STARTS HERE ***

SCALEDOT        LXCH            EDOT                            # EDOT IS SCALED AT PI/32 RADIANS/SECOND.

                CAE             EDOT                            # COMPUTE (EDOT)(EDOT)
                EXTEND
                SQUARE                                          # PRODUCT SCALED AT PI(2)/2(10) RAD/SEC.
                EXTEND
                MP              BIT13                           # SHIFT RIGHT TWO BITS TO RESCALE EDOTSQ
                TS              EDOTSQ                          #   TO PI(2)/2(8) RAD(2)/SEC(2).

ERRTEST         CCS             E                               # DOES BIG ERROR (THREE DEG BEYOND THE
<<<<<<< HEAD
                AD              -3DEG                           # DEADBAND) REQUIRE MAXIMUM JETS?
                TCF             +2                              
                AD              -3DEG                           
                EXTEND                                          
                INDEX           ADRSDIF1                        
                SU              FIREDB                          
                EXTEND                                          
                BZMF            SENSTEST                        # IF NOT: ARE UNBALANCED JETS PREFERRED|
=======
                TCF             +3                              # DEADBAND) REQUIRE MAXIMUM JETS?
                TCF             +2
                TCF             +1
                AD              -3DEG
                EXTEND
                INDEX           ADRSDIF1
                SU              FIREDB
                EXTEND
                BZMF            SENSTEST                        # IF NOT: ARE UNBALANCED JETS PREFERRED?
>>>>>>> e77f18a5
MAXJETS         CAF             TWO                             # IF YES : INCREMENT ADDRESS LOCATOR AND
                ADS             ADRSDIF2                        #   SET SWITCH FOR JET SELECT LOGIC TO 4.
                CAF             FOUR                            #   (ALWAYS DO THIS FOR P-AXIS)
                TCF             TJCALC
SENSTEST        CCS             SENSETYP                        # DOES TRANSLATION PREFER MIN JETS.
                TCF             TJCALC                          # YES.  USE MIN-JET PARAMETERS.
                TCF             MAXJETS                         # NO.  GET MAX-JET PARAMETERS.
TJCALC          TS              NUMBERT                         # SET TO +0,1,4 FOR (U,V-AXES) JET SELECT.

# BEGINNING OF TJET CALCULATIONS:

                CS              EDOTSQ                          # SCALED AT PI(2)/2(8).
                EXTEND
                INDEX           ADRSDIF2
                MP              1/ANET1                         # .5/ACC SCALED AT 2(6)/PI SEC(2)/RADIAN.
                INDEX           ADRSDIF1
                AD              FIREDB                          # DEADBAND SCALED AT PI/4 RADIAN.
                EXTEND
                SU              E                               # ATTITUDE ERROR SCALED AT PI/4 RADIAN.
                TS              FIREFCT                         # -E-.5(EDOTSQ)/ACC-DB AT PI/4 RADIAN.
                EXTEND
                BZMF            ZON1,2,3

ZONE4,5         INDEX           ADRSDIF1
## Page 1452
                CAE             1/ACOAST                        # .5/ACC SCALED AT 2(6)/PI WHERE
                EXTEND                                          #    ACC = MAX(AMIN, AOS-).
                MP              EDOTSQ                          # SCALED AT PI/2(8).
                AD              E                               # SCALED AT PI/4
                INDEX           ADRSDIF1
                AD              COASTDB                         # SCALED AT PI/4 POS. FOR NEG. INTERCEPT.
                EXTEND                                          # TEST E+.5(EDOTSQ)/ACC+DB AT PI/4 RADIAN.
                BZMF            ZONE5                           # IF FUNCTION NEGATIVE, FIND TJET.
                                                                # IF FUNCTION POSITIVE, IN ZONE 4.

#   ZONE 4 IS THE COAST REGION.  HOWEVER, IF THE JETS ARE ON AND DRIVING TOWARD
#     A. THE AXIS WITHIN + OR - (DB + FLAT) FOR DRIFTING FLIGHT, OR
#     B. THE USUAL TARGET PARABOLA FOR POWERED FLIGHT
# THEN THE THRUSTERS ARE KEPT ON.

ZONE4           INDEX           AXISCTR                         # IS THE CURRENT VALUE IN TJET NON-ZERO
                CS              TJETU                           #   WITH SENSE OPPOSITE TO EDOT,
                EXTEND                                          #   (I.E., ARE JETS ON AND FIRING TOWARD
                MP              ROTSENSE                        #   THE DESIRABLE STATE).
                EXTEND
                BZMF            COASTTJ                         # NO.  COAST.

JETSON          CCS             FLAT                            # YES.  IS THIS DRIFTING OR POWERED FLIGHT|
                TCF             DRIFT/ON                        # DRIFTING. GO MAKE FURTHER TEST.

                CS              FIREFCT                         # POWERED (OR ULLAGE). CAN TARGET PARABOLA
                INDEX           ADRSDIF1                        #   BE REACHED FROM THIS POINT IN THE
                AD              AXISDIST                        #   PHASE PLANE|
                EXTEND
                BZMF            COASTTJ                         # NO. SET TJET = 0.
                TC              Z123COMP                        # YES. CALCULATE TJET AS THOUGH IN ZONE 1
                CAE             FIREFCT                         #   AFTER COMPUTING THE REQUIRED
                TCF             ZONE1                           #   PARAMETERS.

DRIFT/ON        INDEX           ADRSDIF1                        # CAN TARGET STRIP OF AXIS BE REACHED FROM
                CS              FIREDB                          #   THIS POINT IN THE PHASE PLANE|
                DOUBLE
                AD              FIREFCT
                EXTEND
                BZMF            +3
COASTTJ         CAF             ZERO                            # NO.  SET TJET = 0.
                TCF             RETURNTJ

                TC              Z123COMP                        # YES. CALCULATE TJET AS THOUGH IN ZONE 2
                TCF             ZONE2,3                         #   OR 3 AFTER COMPUTING REQUIRED VALUES.

ZONE5           TS              L                               # TEMPORARILY STORE FUNCTION IN L.
                CCS             ROTSENSE                        # MODIFY ADRSDIF2 FOR ACCESSING 1/ANET2
                TCF             +4                              # AND ACCFCTZ5, WHICH MUST BE PICKED UP
                TC              CCSHOLE                         # FROM THE NEXT LOWER REGISTER IF THE
## Page 1454
                CS              TWO                             # (ACTUAL) ERROR RATE IS NEGATIVE.
                ADS             ADRSDIF2

 +4             CAE             L
                EXTEND
                INDEX           ADRSDIF2                        # TTOAXIS AND HH ARE THE PARAMETERS UPON
                MP              ACCFCTZ5                        #   WHICH THE APPROXIMATIONS TO TJET ARE
                DDOUBL                                          #   BASED.
                DDOUBL
                DXCH            HH                              # DOUBLE PRECISION H SCALED AT 8 SEC(2).
                INDEX           ADRSDIF2
                CAE             1/ANET2                         # SCALED AT 2(7)/PI SEC(2)/RAD.
                EXTEND
                MP              EDOT                            # SCALED AT PI/2(5)
                TS              TTOAXIS                         # SCALED AT 4 SEC.

# TEST WHETHER TJET GREATER THAN 50 MSEC.

                EXTEND
                MP              -.05AT2                         # H - .05 TTOAXIS - .00125 G.T. ZERO
                AD              HH                              #   (SCALED AT 8 SEC(2) ).
                AD              NEG2
                EXTEND
                BZMF            FORMULA1

# TEST WHETHER TJET GREATER THAN 150 MSEC.

                CAE             TTOAXIS
                EXTEND
                MP              -.15AT2                         # H - .15 TTOAXIS - .01125 G.T. ZERO
                AD              HH                              #   (SCALED AT 8 SEC(2) )
                AD              -.0112A8
                EXTEND
                BZMF            FORMULA2

# IF TJET GREATER THAN 150 MSEC, ASSIGN IT VALUE OF 250 MSEC, SINCE THIS
# IS ENOUGH TO ASSURE NO SKIP NEXT CSP (100 MSEC).

FULLTIME        CAF             BIT11                           # 250 MSEC SCALED AT 4 SEC.

# RETURN TO CALLING PROGRAM WITH JET TIME SCALED AS TIME6 AND SIGNED.

RETURNTJ        EXTEND                                          # ALL BRANCHES TERMINATE HERE WITH TJET
                MP              ROTSENSE                        #   (SCALED AT 4 SEC) IN THE ACCUMULATOR.
                INDEX           AXISCTR                         # ROTSENSE APPLIES SIGN AND CHANGES SCALE.
                TS              TJETU
                EXTEND
                INDEX           AXISCTR
                MP              ACCSWU                          # SET SWITCH FOR JET SELECT IF ROTATION IS
                CAE             L
                EXTEND                                          #   IN A SENSE FOR WHICH 1/ACCS HAS FORCED
                BZMF            +3                              #   A MAX-JET CALCULATION.
## Page 1455
                CAF             FOUR
                TS              NUMBERT
                TC              HOLDQ                           # RETURN VIA SAVED Q.

# TJET = H/(.025 + TTOAXIS)     FOR TJET LESS THAN 50 MSEC.

FORMULA1        CS              -.025AT4                        # .025 SEC SCALED AT 4.
                AD              TTOAXIS                         # SCALED AT 4 SECONDS.
                DXCH            HH                              # STORE DENOMINATOR IN FIRST WORD OF H,
                EXTEND                                          #   WHICH NEED NOT BE PRESERVED.  PICK UP
                DV              HH                              #   DP H AND DIVIDE BY DENOMINATOR.
                EXTEND
                MP              BIT14                           # RESCALE TJET FROM 2 TO USUAL 4 SEC.
                TCF             CHKMINTJ                        # CHECK THAT TJET IS NOT LESS THAN MINIMUM

# TJET = (H + .00375)/(0.1 + TTOAXIS)   FOR TJET GREATER THAN 50 MSEC.

FORMULA2        EXTEND
                DCA             .00375A8                        # .00375 SEC(2) SCALED AT 8.
                DAS             HH                              # STORE NUMERATOR IN DP H, WHICH NEED NOT
                                                                #   BE PRESERVED.
                CAE             TTOAXIS                         # SCALED AT 4 SEC.
                AD              .1AT4                           # 0.1 SEC SCALED AT 4.
                DXCH            HH                              # STORE DENOMINATOR IN FIRST WORD OF H,
                EXTEND                                          #   WHICH NEED NOT BE PRESERVED.  PICK UP
                DV              HH                              #   DP NUMERATOR AND DIVIDE BY DENOMINATOR
                EXTEND
                MP              BIT14                           # RESCALE TJET FROM 2 TO USUAL 4 SEC.
                TCF             RETURNTJ                        # END SUBROUTINE.

# SUBROUTINIZED COMPUTATIONS REQUIRED FOR ALL ENTRIES INTO CODING FOR ZONES 1, 2, AND 3.

# REACHED BY TC FROM 3 POINTS IN TJETLAW.

Z123COMP        CS              ROTSENSE                        # USED IN RETURNTJ SECTION TO RESCALE TJET
                TS              ROTSENSE                        #   AS TIME6 AND GIVE IT PROPER SIGN.
                CAE             EDOT                            # SCALED AT PI/2(5) RAD/SEC.
                EXTEND
                INDEX           ADRSDIF2
                MP              1/ANET1                         # SCALED AT 2(7)/PI SEC(2)/RAD.
                TS              TTOAXIS                         # STORE TIME-TO-AXIS SCALED AT 4 SECONDS.
                AD              -TJMAX
                EXTEND                                          # IS TIME TO AXIS LESS THAN 150 MSEC.
                BZMF            +2
                TCF             FULLTIME                        # NO.  FIRE JETS, DO NOT CALCULATE TJET.
                RETURN                                          # YES.  GO ON TO FIND TJET

ZON1,2,3        TC              Z123COMP                        # SUBROUTINIZED PREPARATION FOR ZONE1,2,3.

# IF THE (NEG) DISTANCE BEYOND PARABOLA IS LESS THAN FLAT, USE SPECIAL
## Page 1456
# LOGIC TO ACQUIRE MINIMUM IMPULSE LIMIT CYCLE.  DURING POWERED FLIGHT
# OR ULLAGE, FLAT = 0

                CAE             FIREFCT                         # SCALED AT PI/4 RAD.
                AD              FLAT
                EXTEND
                BZMF            ZONE1                           # NOT IN SPECIAL ZONES.

# FIRE FOR AXIS OR, IF CLOSE, FIRE MINIMUM IMPULSE.  IF ON AXIS, COAST.

ZONE2,3         CS              ZONE3LIM                        # HEIGHT OF MIN-IMPULSE ZONE SET BY 1/ACCS
                AD              TTOAXIS                         #   35 MSEC IN DRIFTING FLIGHT
                EXTEND                                          #   ZERO WHEN TRYING TO ENTER GTS CONTROL.
                BZMF            ZONE3
ZONE2           CAE             TTOAXIS                         # FIRE TO AXIS.
                TCF             RETURNTJ
ZONE3           CCS             EDOT                            # CHECK IF EDOT IS ZERO.
                CAF             BIT6                            # FIRE A ONE-JET MINIMUM IMPULSE.
                TCF             RETURNTJ                        # TJET = +0.
                TC              CCSHOLE                         # CANNOT BE BECAUSE NEG EDOT COMPLEMENTED.
                TCF             RETURNTJ                        # TJET = +0.

ZONE1           EXTEND
                INDEX           ADRSDIF1
                SU              AXISDIST                        # SCALED AT PI/4 RAD.
                EXTEND
                INDEX           ADRSDIF2
                MP              ACCFCTZ1                        # SCALED AT 2(7)/PI SEC(2)/RAD.
                DDOUBL
                DDOUBL
                DXCH            HH                              # DOUBLE PRECISION H SCALED AT 8 SEC(2).

# TEST WHETHER TOTAL TIME REQUIRED GREATER THAN 150 MSEC:
#                        2                                   2
#   IS .5(.150 - TTOAXIS)  - H  NEGATIVE (SCALED AT 8 SECONDS )

                CAE             TTOAXIS                         # TTOAXIS SCALED AT 4 SECONDS.
                AD              -TJMAX                          # -.150 SECOND SCALED AT 4.
                EXTEND
                SQUARE
                EXTEND
                SU              HH                              # HIGH WORD OF H SCALED AT 8 SEC(2).
                EXTEND
                BZMF            FULLTIME                        # YES.  NEED NOT CALCULATE TJET.

# TEST WHETHER TIME BEYOND AXIS GREATER THAN 50 MSEC TO DETERMINE WHICH APPROXIMATION TO USE.

                CAE             HH
                AD              NEG2
                EXTEND
## Page 1457
                BZMF            FORMULA3


# TJET = H/0.1 + TTOAXIS + .0375        FOR APPROXIMATION OVER MORE THAN 50 MSEC.

                CAF             .1AT2                           # STORE .1 SEC SCALED AT 2 FOR DIVISION.
                DXCH            HH                              # DP H SCALED AT 8 SEC(2) NEED NOT BE
                EXTEND                                          #   PRESERVED.
                DV              HH                              # QUOTIENT SCALED AT 4 SECONDS.
                AD              TTOAXIS                         # SCALED AT 4 SEC.
                AD              .0375AT4                        # .0375 SEC SCALED AT 4.
                TCF             RETURNTJ                        # END COMPUTATION.

# TJET = H/.O25 + TTOAXIS       FOR APPROXIMATION OVER LESS THAN 50 MSEC.

FORMULA3        CS              -.025AT2                        # STORE +.025 SEC SCALED AT 2 FOR DIVISION
                DXCH            HH                              # PICK UP DP H AT 8, WHICH NEED NOT BE
                EXTEND                                          #   PRESERVED.
                DV              HH                              # QUOTIENT SCALED AT 4 SECONDS.
                AD              TTOAXIS                         # SCALED AT 4 SEC.

# IF COMPUTED JET TIME IS LESS THAN TJMIN, TJET IS SET TO ZERO.
# MINIMUM IMPULSES REQUIRED IN ZONE 3 ARE NOT SUBJECT TO THIS CONSTRAINT, NATURALLY.

CHKMINTJ        AD              -TJMIN                          # IS COMPUTED TIME LESS THAN THE MINIMUM.
                EXTEND
                BZMF            COASTTJ                         # YES, SET TIME TO ZERO.
                AD              TJMIN                           # NO, RESTORE COMPUTED TIME.
                TCF             RETURNTJ                        # END COMPUTATION.

## Page 1458
# *** ROUGHLAW ***

#   BEFORE ENTRY TO RUFLAW:
#     1. INDEXERS ADRSDIF1 AND ADRSDIF2 ARE SET ON BASIS OF AXIS, AND SIGN OF EDOT.
#     2. IF EDOT WAS NEGATIVE, E AND EDOT ARE ROTATED INTO UPPER HALF-PLANE AND ROTSENSE IS MADE NEGATIVE.
#     3. E IS SCALED AT PI RADIANS AND EDOT AT PI/4 RAD/SEC.
#          (EXCEPT THE RUFLAW3 ENTRY WHEN E IS AT PI/4)

#   RUFLAW1: ERROR MORE NEGATIVE THAN PI/16 RAD.  FIRE TO A RATE OF 6.5 DEG/SEC (IF JET TIME EXCEEDS 20 MSEC.).
#   RUFLAW2: ERROR MORE POSITIVE THAN PI/16 RAD.  FIRE TO AN OPPOSING RATE OF 6.5 DEG/SEC.
#   RUFLAW3: ERROR RATE GREATER THAN PI/32 RAD/SEC AND ERROR WITHIN BOUNDS.  COAST IF BELOW FIREFCT, FIRE IF ABOVE

RUFLAW1         CS              RUFRATE                         # DECREMENT EDOT BY .1444 RAD/SEC AT PI/4
                ADS             EDOT                            #   WHICH IS THE TARGET RATE
                EXTEND
                BZMF            SMALRATE                        # BRANCH IF RATE LESS THAN TARGET.
                TC              RUFSETUP                        # REVERSE ROTSENSE AND INDICATE MAX JETS.
                CAE             EDOT                            # PICK UP DESIRED RATE CHANGE.

RUFLAW12        EXTEND                                          # COMPUTE TJET
                INDEX           ADRSDIF2                        #   = (DESIRED RATE CHANGE)/(2-JET ACCEL.)
                MP              1/ANET1         +2
                AD              -1/8                            # IF TJET, SCALED AT 32 SEC, EXCEEDS
                EXTEND                                          #   4 SECONDS, SET TJET TO TJMAX.
                BZMF            +2
                TCF             FULLTIME
                EXTEND
                BZF             FULLTIME
                AD              BIT12                           # RESTORE COMPUTED TJET TO ACCUMULATOR.
                DAS             A
                DAS             A
                DAS             A                               # RESCALED TJET AT 4 SECONDS.
                TCF             CHKMINTJ                        # RETURN AS FROM FINELAW.

SMALRATE        TC              RUFSETUP        +2              # SET NUMBERT AND FIREFCT FOR MAXIMUM JETS
                CCS             ROTSENSE
                CAF             ONE                             # MODIFY INDEXER TO POINT TO 1/ANET
                TCF             +2                              #   CORRESPONDING TO THE PROPER SENSE.
                CAF             NEGONE
                ADS             ADRSDIF2

                CS              EDOT                            # (.144 AT PI/4 - EDOT) = DESIRED RATE CHNG.
                TCF             RUFLAW12

RUFLAW2         TC              RUFSETUP                        # REVERSE ROTSENSE AND INDICATE MAX JETS.
                CAF             RUFRATE
                AD              EDOT                            # (.144 AT PI/4 + EDOT) = DESIRED RATE CHNG.
                TS              A                               # IF OVERFLOW SKIP, FIRE FOR FULL TIME.
                TCF             RUFLAW12                        #   OTHERWISE, COMPUTE JET TIME.
                TCF             FULLTIME

## Page 1459
RUFLAW3         TC              RUFSETUP                        # EXECUTE COMMON RUFLAW SUBROUTINE.
                INDEX           ADRSDIF1
                CS              FIREDB                          # CALCULATE DISTANCE FROM SWITCH CURVE
                AD              E                               #      1/ANET1*EDOT*EDOT +E - FIREDB = 0
                EXTEND                                          #           SCALED AT 4 PI RADIANS
                MP              BIT11
                XCH             EDOT
                EXTEND
                SQUARE
                EXTEND
                INDEX           ADRSDIF1
                MP              1/ANET1         +2
                AD              EDOT
                EXTEND
                BZMF            COASTTJ                         # COAST IF BELOW IT.
                TCF             FULLTIME                        # FIRE FOR FULL PERIOD IF ABOVE IT.

# SUBROUTINE USED IN ALL ENTRIES TO ROUGHLAW.

RUFSETUP        CS              ROTSENSE                        # REVERSE ROTSENSE WHEN ENTER HERE.
                TS              ROTSENSE
 +2             CAF             FOUR                            # REQUIRE MAXIMUM (2) JETS IN U,V-AXES.
                TS              NUMBERT
                CAF             NEGMAX                          # SUGGEST MAXIMUM (4) JETS IN P-AXIS.
                TS              FIREFCT
                TC              Q

# CONSTANTS FOR TJETLAW

                DEC             -16                             # AXISDIFF(INDEX) = NUMBER OF REGISTERS
AXISDIFF        DEC             +0                              #   BETWEEN STORED 1/ACCS PARAMETERS FOR
                DEC             16                              #   THE INDEXED AXIS AND THE U-AXIS.
SENSOR          OCT             14400                           # RATIO OF TJET SCALING WITHIN TJETLAW
                                                                #   (4 SEC) TO SCALING FOR T6 (10.24 SEC).
-3DEG           DEC             -.06667                         # -3.0 DEGREES SCALED AT 45.
-.0112A8        DEC             -.00141                         # -.01125 SEC(2) SCALED AT 8.
.1AT4           DEC             .025                            # 0.1 SECOND SCALED AT 4.
.1AT2           DEC             .05                             # 0.1 SEC SCALED AT 2.
.0375AT4        DEC             .00938                          # .0375 SEC SCALED AT 4.
-.025AT2        DEC             -.0125                          # -.025 SEC SCALED AT 2.
-.025AT4        DEC             -.00625
-.05AT2         DEC             -.025
-.15AT2         DEC             -.075
.00375A8        2DEC            .00375          B-3

-TJMAX          DEC             -.0375                          # LARGEST CALCULATED TIME.  .150 SEC AT 4.
TJMIN           DEC             .005                            # SMALLEST ALLOWABLE TIME.  .020 SEC AT 4.
-TJMIN          DEC             -.005
RUFRATE         DEC             .1444                           # CORRESPONDS TO TARGET RATE OF 6.5 DEG/S.<|MERGE_RESOLUTION|>--- conflicted
+++ resolved
@@ -14,15 +14,12 @@
 ## Website:     www.ibiblio.org/apollo/index.html
 ## Mod history: 2017-01-22 MAS  Created from Luminary 99.
 ##              2017-01-26 RRB  Updated for Luminary 116.
-<<<<<<< HEAD
-##		2017-03-14 RSB	Proofed comment text via 3-way diff vs
-##				Luminary 99 and 131.
-##		2017-03-16 RSB	Comment-text fixes identified in 5-way
-##				side-by-side diff of Luminary 69/99/116/131/210.
-=======
-##              2017-03-13 HG   Fix statement AD -3DEG --> TCF +3
+##              2017-03-14 RSB  Proofed comment text via 3-way diff vs
+##                              Luminary 99 and 131.
+##              2017-03-16 RSB  Comment-text fixes identified in 5-way
+##                              side-by-side diff of Luminary 69/99/116/131/210.
+##              2017-03-19 HG   Fix statement AD -3DEG --> TCF +3
 ##                              Add missing statement TCF +1
->>>>>>> e77f18a5
 
 ## Page 1450
 # PROGRAM DESCRIPTION
@@ -144,16 +141,6 @@
                 TS              EDOTSQ                          #   TO PI(2)/2(8) RAD(2)/SEC(2).
 
 ERRTEST         CCS             E                               # DOES BIG ERROR (THREE DEG BEYOND THE
-<<<<<<< HEAD
-                AD              -3DEG                           # DEADBAND) REQUIRE MAXIMUM JETS?
-                TCF             +2                              
-                AD              -3DEG                           
-                EXTEND                                          
-                INDEX           ADRSDIF1                        
-                SU              FIREDB                          
-                EXTEND                                          
-                BZMF            SENSTEST                        # IF NOT: ARE UNBALANCED JETS PREFERRED|
-=======
                 TCF             +3                              # DEADBAND) REQUIRE MAXIMUM JETS?
                 TCF             +2
                 TCF             +1
@@ -162,8 +149,7 @@
                 INDEX           ADRSDIF1
                 SU              FIREDB
                 EXTEND
-                BZMF            SENSTEST                        # IF NOT: ARE UNBALANCED JETS PREFERRED?
->>>>>>> e77f18a5
+                BZMF            SENSTEST                        # IF NOT: ARE UNBALANCED JETS PREFERRED|
 MAXJETS         CAF             TWO                             # IF YES : INCREMENT ADDRESS LOCATOR AND
                 ADS             ADRSDIF2                        #   SET SWITCH FOR JET SELECT LOGIC TO 4.
                 CAF             FOUR                            #   (ALWAYS DO THIS FOR P-AXIS)
