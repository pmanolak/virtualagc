### FILE="Main.annotation"
## Copyright:   Public domain.
## Filename:    INTEGRATION_INITIALIZATION.agc
## Purpose:     A section of Luminary revision 116.
##              It is part of the source code for the Lunar Module's (LM)
##              Apollo Guidance Computer (AGC) for Apollo 12.
##              This file is intended to be a faithful transcription, except
##              that the code format has been changed to conform to the
##              requirements of the yaYUL assembler rather than the
##              original YUL assembler.
## Reference:   pp. 1196-1217
## Assembler:   yaYUL
## Contact:     Ron Burkey <info@sandroid.org>.
## Website:     www.ibiblio.org/apollo/index.html
## Mod history: 2017-01-22 MAS  Created from Luminary 99.
##              2017-03-01 RRB  Updated for Luminary 116.
##              2017-03-09 HG   Fix interpretive opcode   BCN  --> BON
##                                               operand POOFLAG  --> POOHFLAG                                     
##              2017-03-13 HG   Fix missing operator and operand  SET POOHFLAG                      
##		2017-03-13 RSB	Proofed comment text via 3-way diff vs
##				Luminary 99 and 131.
##		2017-03-15 RSB	Comment-text fixes identified in 5-way
##				side-by-side diff of Luminary 69/99/116/131/210.

## Page 1196
# 1.0 INTRODUCTION
# ----------------

# FROM A USERS POINT OF VIEW, ORBITAL INTEGRATION IS ESSENTIALLY THE SAME AS THE 278 INTEGRATION
# PROGRAM. THE SAME ENTRANCES TO THE PROGRAM WILL BE MAINTAINED, THE SAME STALLING ROUTINE WILL BE USED AND
# OUTPUT WILL STILL BE VIA THE PUSHLIST. THE PRIMARY DIFFERENCES TO A USER INVOLVE THE ADDED CAPABILITY OF
# TERMINATING INTEGRATION AT A SPECIFIC FINAL RADIUS AND THE DIFFERENCE IN STATE VECTOR SCALING INSIDE AND OUT-
# SIDE THE LUNAR SPHERE OF INFLUENCE.

# IN ORDER TO MAKE THE CSM(LEM)PREC AND CSM(LEM)CONIC ENTRANCES SIMILAR TO FLIGHT 278, THE INTEGRATION PROGRAM
# WILL ITSELF SET THE FINAL RADIUS (RFINAL) TO 0 SO THAT REACHING THE DESIRED TIME ONLY WILL TERMINATE
# INTEGRATION. THE DP REGISTER RFINAL MUST BE SET BY USERS OF INTEGRVS AND INTEGRV, AND MUST BE DONE AFTER THE
# CALL TC INTSTALL.

# WHEN THE LM IS ON THE LUNAR SURFACE (INDICATED BY LUNAR SURFACE FLAG SET) CALLS TO LEMCONIC, LEMPREC, AND
# INTEGRV WITH VINFLAG = 0 WILL RESULT IN THE USE OF THE PLANETARY INERTIAL ORIENTATION SUBROUTINES TO PROVIDE
# BOTH THE LMS POSITION AND VELOCITY IN THE REFERENCE COORDINATE SYSTEM.
# THE PROGRAM WILL PROVIDE OUTPUT AS IF INTEGRATION WAS USED. THAT IS, THE PUSHLIST WILL BE SET AS NOTED BELOW AND
# THE PERMANENT STATE VECTOR UPDATED WHEN SPECIFIED BY AN INTEGRV CALL.

# USERS OF INTEGRVS DESIRING INTEGRATION (INTYPFLG = 0) SHOULD NOTE THAT THE OBLATENESS PERTURBATION COMPUTATION
# IN LUNAR ORBIT IS TIME DEPENDENT. THEREFORE, THE USER SHOULD SUPPLY AN INITIAL STATE VECTOR VALID AT SOME REAL
# TIME AND THE DESIRED TIME (TDEC1) ALSO AT SOME REAL TIME. FOR CONIC ,,INTEGRATION,, THE USER MAY STILL USE ZERO
# AS THE INITIAL TIME AND DELTA TIME AS THE DESIRED TIME.

# 2.0 GENERAL DESCRIPTION
# -----------------------

# THE INTEGRATION PROGRAM OPERATES AS A CLOSED INTERPRETIVE SUBROUTINE AND PERFORMS THESE FUNCTIONS---
#    1) INTEGRATES (PRECISION OR CONIC) EITHER CSM OR LM STATE VECTOR
#    2) INTEGRATES THE W-MATRIX
#    3) PERMANENT OR TEMPORARY UPDATE OF THE STATE VECTOR

# THERE ARE SIX ENTRANCES TO THE INTEGRATION PROGRAM. FOUR OF THESE (CSMPREC, LEMPREC, CSMCONIC, LEMCONIC) SET
# ALL THE FLAGS REQUIRED IN THE INTEGRATION PROGRAM ITSELF TO CAUSE THE PRECISION OR CONIC INTEGRATION (KEPLER) OF
# THE LM OR CSM STATE VECTOR, AS THE NAMES SUGGEST. ONE ENTRANCE (INTEGRVS) PERMITS THE CALLING PROGRAM TO
# PROVIDE A STATE VECTOR TO BE INTEGRATED. THE CALLING PROGRAM MUST SET THE FLAGS INDICATING (1) PRECISION OR
# CONIC INTEGRATION, (2) IN OR OUT OF LUNAR SPHERE, (3) MIDCOURSE OR NOT, AND THE INTEGRATION PROGRAM COMPLETES
# THE FLAG SETTING TO BYPASS W-MATRIX INTEGRATION. THE LAST ENTRANCE (INTEGRV, USED IN GENERAL BY THE
# NAVIGATION PROGRAMS) PERMITS THE CALLER TO SET FIVE FLAGS (NOT MOONFLAG OR MIDFLAG) BUT NOT TO INPUT A STATE
# VECTOR. ANY PROGRAM WHICH CALLS INTEGRVS OR INTEGRV MUST CALL INTSTALL BEFORE IT SETS THE INTEGRATION FLAGS
# AND/OR STATE VECTOR.

# THREE SETS OF 42 REGISTERS AND 2 FLAGS ARE USED FOR THE STATE VECTORS. TWO SETS, WHICH MAY NOT BE OVERLAYED, ARE
# USED FOR THE PERMANENT STATE VECTORS FOR THE CSM AND LM. THE THIRD SET, WHICH MAY BE OVERLAYED WHEN INTEGRATION
# IS NOT BEING DONE, IS USED IN THE COMPUTATIONS.

# THE PERMANENT STATE VECTORS WILL BE PERIODICALLY UPDATED SO THAT THE VECTORS WILL NOT BE OLDER THAN 4 TIMESTEPS.
# THE PERMANENT STATE VECTORS WILL ALSO BE UPDATED WHENEVER THE W-MATRIX IS INTEGRATED OR WHEN A CALLER OF INTEGRV
# SETS STATEFLG (THE NAVIGATION PROGRAMS P20, P22.)

## Page 1197
# APPENDIX B OF THE USERS GUIDE LISTS THE STATE VECTOR QUANTITIES.

# 2.1 RESTARTS

# PHASE CHANGES WILL BE MADE IN THE INTEGRATION PROGRAM ONLY FOR THE INTEGRV ENTRANCE (I.E., WHEN THE W-MATRIX IS
# INTEGRATED OR PERMANENT STATE VECTOR IS UPDATED.) THE GROUP NUMBER USED WILL BE THAT FOR THE P20-25 PROGRAMS
# (I.E., GROUP2) SINCE THE INTEGRV ENTRANCE WILL ONLY BE USED BY THESE PROGRAMS. IF A RESTART OCCURS DURING AN
# INTEGRATION OF THE STATE VECTOR ONLY, THE RECOVERY WILL BE TO THE LAST PHASE IN THE CALLING PROGRAM. CALLING
# PROGRAMS WHICH USE THE INTEGRV OR INTEGRVS ENTRANCE OF INTEGRATION SHOULD ENSURE THAT IF PHASE CHANGING IS DONE
# THAT IT IS PRIOR TO SETTING THE INTEGRATION INPUTS IN THE PUSHLIST.
# THIS IS BECAUSE THE PUSHLIST IS LOST DURING A RESTART.

# 2.2 SCALING

# THE INTEGRATION ROUTINE WILL MAINTAIN THE PERMANENT MEMORY STATE VECTORS IN THE SCALING AND UNITS DEFINED IN
# APPENDIX B OF THE USERS GUIDE. THE SCALING OF THE OUTPUT POSITION VECTOR DEPENDS ON THE ORIGIN OF THE COORDINATE
# SYSTEM AT THE DESIRED INTEGRATION TIME. THE COORDINATE SYSTEM TRANSFORMATION WILL BE DONE AUTOMATICALLY ON
# MULTIPLE TIMESTEP ENCKE INTEGRATION ONLY. THUS IT IS POSSIBLE TO HAVE OUTPUT FROM SUCCESSIVE INTEGRATIONS IN
# DIFFERENT SCALING.
# HOWEVER, RATT, VATT WILL ALWAYS BE SCALED THE SAME.

# 3.0 INPUT/OUTPUT
# ----------------

# PROGRAM INPUTS ARE THE FLAGS DESCRIBED IN APPENDIX A AND THE PERMANENT STATE VECTOR QUANTITIES DESCRIBED IN AP-
# PENDIX B OF THE USERS GUIDE, PLUS THE DESIRED TIME TO INTEGRATE TO IN TDEC1 (A PUSH LIST LOCATION).
# FOR INTEGRVS, THE RCV,VCV, TET OF THE TEMPORARY STATE VECTOR MUST BE SET, PLUS MOONFLAG AND MIDFLAG

# FOR SIMULATION THE FOLLOWING QUANTITIES MUST BE PRESET ---
#                                                            EARTH   MOON
#                                                             29      27
#    RRECTCSM(LEM)  - RECTIFIED POSITION VECTOR      METERS  2       2

#                                                             7       5
#    VRECTCSM(LEM)  - RECTIFIED VELOCITY VECTOR      M/CSEC  2       2

#                                                             28      28
#    TETCSM(LEM)    - TIME STATE VECTOR IS VALID     CSEC    2       2
#                     CUSTOMARILY 0, BUT NOTE LUNAR
#                     ORBIT DEPENDENCE ON REAL TIME.

#                                                             22      18
#    DELTAVCSM(LEM) - POSITION DEVIATION             METERS  2       2
#                     0 IF TCCSM(LEM) = 0

#                                                             3       -1
#    NUVCSM(LEM)    - VELOCITY DEVIATION             M/CSEC  2       2
#                     0 IF TCCSM(LEM) = 0
## Page 1198
#                                                             29      27
#    RCVCSM(LEM)    - CONIC POSITION                 METERS  2       2
#                     EQUALS RRECTCSM(LEM) IF
#                     TCCSM(LEM) = 0

#                                                             7       5
#    VCVCSM(LEM)    - CONIC VELOCITY                 M/CSEC  2       2
#                     EQUALS VRECTCSM(LEM) IF
#                     TCCSM(LEM) = 0

#                                                             28      28
#    TCCSM(LEM)     - TIME SINCE RECTIFICATION       CSECS   2       2
#                     CUSTOMARILY 0

#                                                      1/2    17      16
#    XKEPCSM(LEM)   - ROOT OF KEPLERS EQUATION       M       2       2
#                     0 IF TCCSM(LEM) = 0

#    CMOONFLG       - PERMANENT FLAGS CORRESPONDING          0       0
#    CMIDFLAG         TO MOONFLAG AND MIDFLAG                0,1     0,1
#    LMOONFLG         C = CSM, L = LM                        0       0
#    LMIDFLG                                                 0,1     0,1

#    SURFFLAG       - LUNAR SURFACE FLAG                     0,1     0,1

# IN ADDITION, IF (L)CMIDFLAG IS SET, THE INITIAL INPUT VALUES FOR LUNAR
# SOLAR EPHEMERIDES SUBROUTINE AND PLANETARY INERTIAL ORIENTATION SUB-
# ROUTINE MUST BE PRESET.

# OUTPUT
# AFTER EVERY CALL TO INTEGRATION
#                                                            EARTH   MOON
#                                                             29      29
#     0D   RATT   POSITION                           METERS  2       2

#                                                             7       7
#     6D   VATT   VELOCITY                           M/CSEC  2       2

#                                                             28      28
#    12D   TAT    TIME                                       2       2

#                                                             29      27
#    14D   RATT1  POSITION                           METERS  2       2

#                                                             7       5
#    20D   VATT1  VELOCITY                           M/CSEC  2       2

#                                                     3   2   36      30
#    26D   MU(P)  MU                                 M /CS   2       2

#    X1           MUTABLE ENTRY                              -2      -10D

#    X2           COORDINT
#    X2           COORDINATE SYSTEM ORIGEN                   0       2
#                 (THIS, NOT MOONFLAG, SHOULD BE
## Page 1199
#                 USED TO DETERMINE ORIGIN.)

# IN ADDITION TO THE ABOVE, THE PERMANENT STATE VECTOR IS UPDATED WHENEVER
# STATEFLG WAS SET AND WHENEVER A W-MATRIX IS TO BE INTEGRATED. THE PUSH
# COUNTER IS SET TO 0 AND OVERFLOW IS CLEARED BEFORE RETURNING TO THE
# CALLING PROGRAM.

# 4.0 CALLING SEQUENCES AND SAMPLE CODE
# -------------------------------------

#     A) PRECISION ORBITAL INTEGRATION. CSMPREC, LEMPREC ENTRANCES
#           L-X    STORE TIME TO 95T5791T5 T  95 PUS   L9ST (T4531)
#           L      CALL
#           L+1           CSMPREC (OR LEMPREC)
#           L+2    RETURN
#        INPUT                                                         28
#           TDEC1 (PD 32D) TIME TO INTEGRATE TO...CENTISECONDS SCALED 2
#        OUTPUT
#           THE DATA LISTED IN SECTION 3.0 PLUS
#           RQVV   POSITION VECTOR OF VEHICLE WITH RESPECT TO SECONDARY
#           BODY... METERS B-29 ONLY IF MIDFLAG = DIM0FLAG = 1
#     B) CONIC INTEGRATION.  CSMCONIC, LEMCONIC ENTRANCES
#           L-X    STORE TIME IN PUSH LIST (TDEC1)
#           L      CALL
#           L+1           CSMCONIC (OR LEMCONIC)
#        INPUT/OUTPUT
#           SAME AS PRECISION INTEGRATION, EXCEPT RQVV NOT SET
#     C) INTEGRATE GIVEN STATE VECTOR. INTEGRVS ENTRANCE
#                  CALL
#                         INTSTALL
#                  VLOAD
#                         POSITION VECTOR
#                  STOVL  RCV
#                         VELOCITY VECTOR
#                  STODL  VCV
#                         TIME STATE VECTOR VALID
#                  STODL  TET
#                         FINAL RADIUS
#                  STORE  RFINAL
#                  SET(CLEAR)  SET(CLEAR)
#                              INTYPFLAG
#                              MOONFLAG
#                  SET(CLEAR)  DLOAD
#                              DESIRED TIME
#                  STCALL      TDEC1
#                              INTEGRVS
#        INPUT
#           RCV    POSITION VECTOR                   METERS
#           VCV    VELOCITY VECTOR                   M/CSEC
#           TET    TIME OF STATE VECTOR (MAY = 0)    CSEC B-28
## Page 1200
#           TDEC1  TIME TO INTEGRATE TO             CSEC B-28 (PD 32D)
#                  (MAY BE INCREMENT IF TET=0)
#        OUTPUT
#           SAME AS FOR PRECISION OR CONIC INTEGRATION,
#           DEPENDING ON INTYPFLG.
#    D) INTEGRATE STATE VECTOR.  INTGRV ENTRANCE
#          L-X    STORE TIME IN PUSH LIST (TDEC1) (MAY BE DONE AFTER CALL TO INTSTALL)
#          L-8    CALL
#          L-7
#          L-6    SET(CLEAR) SET(CLEAR)
#          L-5               VINTFLAG   1=CSM, 0=LM
#          L-4               INTYPFLAG  1=CONIC, 0=PRECISION
#          L-3    SET(CLEAR) SET(CLEAR)
#          L-2               DIM0FLAG   1=W-MATRIX, 0=NO W-MATRIX
#          L-1               D6OR9FLG   1=9X9, 0=6X6
#          L      SET        DLOAD
#          L+1               STATEFLG   DESIRE PERMANENT UPDATE
#          L+2               FINAL RAD. OF STATE VECTOR
#          L+3    STCALL     RFINAL
#          L+4               INTEGRV
#          L      CALL                  NORMAL USE-- WILL UPDATE STATE
#          L+1               INTEGRV    VECTOR IF DIM0FLAG=1.(STATEFLG IS
#          L+2    RETURN                ALWAYS RESET IN INTEGRATION AFTER
#                                       IT IS USED.)
#       INPUT
#          TDEC1 (PD 32D) TIME TO INTEGRATE TO    CSEC B-28
#       OUTPUT
#          SAME AS FOR PRECISION OR CONIC INTEGRATION
#       THE PROGRAM WILL SET MOONFLAG, MIDFLAG DEPENDING ON
#       THE PERMANENT STATE VECTOR REPRESENTATION.

<<<<<<< HEAD
                BANK            11                              
                SETLOC          INTINIT                         
                BANK                                            
                EBANK=          RRECTCSM                        
                COUNT*          $$/INTIN                        
STATEINT        TC              PHASCHNG                        
                OCT             00052                           
                CAF             PRIO5                           
                TC              FINDVAC                         
                EBANK=          RRECTCSM                        
                2CADR           STATINT1                        

                TC              TASKOVER                        
STATINT1        TC              INTPRET                         
                BON             RTB                             
                                QUITFLAG                        # KILL INTEGRATION UNTIL NEXT POO.
                                NOINT                           
                                LOADTIME                        
                STORE           TDEC1                           
=======
                BANK            11
                SETLOC          INTINIT
                BANK
                EBANK=          RRECTCSM
                COUNT*          $$/INTIN
STATEINT        TC              PHASCHNG
                OCT             00052
                CAF             PRIO5
                TC              FINDVAC
                EBANK=          RRECTCSM
                2CADR           STATINT1

                TC              TASKOVER
STATINT1        TC              INTPRET
                BON             RTB
                                QUITFLAG                        # KILL INTEGRATION UNTIL NEXT P00.
                                NOINT
                                LOADTIME
                STORE           TDEC1
>>>>>>> e77f18a5
## Page 1201
                CALL
                                INTSTALL
                SET             CALL
                                NODOFLAG
                                SETIFLGS
                SET     GOTO
                                POOHFLAG
                                STATEUP
600SECS         2DEC            60000

ENDINT          CLEAR           EXIT
                                STATEFLG
                TC              PHASCHNG
                OCT             20032
                EXTEND
                DCA             600SECS
                TC              LONGCALL
                EBANK=          RRECTHIS
                2CADR           STATEINT

                TC              ENDOFJOB
SETIFLGS        SET             CLEAR
                                STATEFLG
                                INTYPFLG
                CLEAR           CLEAR
                                DIM0FLAG
                                D6OR9FLG
                RVQ
NOINT           EXIT
                TC              PHASCHNG
                OCT             00002

                TC              DOWNFLAG
                ADRES           QUITFLAG
                TC              ENDOFJOB

# ATOPCSM TRANSFERS RRECT TO RRECT +41 TO RRECTCSM TO RRECTCSM +41

# CALLING SEQUENCE
#    L   CALL
#    L+1       ATOPCSM

# NORMAL EXIT AT L+2

ATOPCSM         STQ             RTB
                                S2
                                MOVEACSM
                SET             CALL
                                CMOONFLG
                                SVDWN1
## Page 1202
                BON             CLRGO
                                MOONFLAG
                                S2
                                CMOONFLG
                                S2
MOVEACSM        TC              SETBANK
                TS              DIFEQCNT                        # INITIALIZE INDEX
                INDEX           DIFEQCNT
                CA              RRECT
                INDEX           DIFEQCNT
                TS              RRECTCSM
                CCS             DIFEQCNT                        # IS TRANSFER COMPLETE
                TCF             MOVEACSM        +1              # NO-LOOP
                TC              DANZIG                          # COMPLETE - RETURN

# PTOACSM TRANSFERS RRECTCSM TO RRECTCSM +41 TO RRECT TO RRECT +41

# CALLING SEQUENCE
#    L   CALL
#             PTOACSM

# NORMAL EXIT AT L+2

PTOACSM         RTB             BON
                                MOVEPCSM
                                CMOONFLG
                                SETMOON
CLRMOON         CLEAR           SSP
                                MOONFLAG
                                PBODY
                                0
                RVQ
SETMOON         SET             SSP
                                MOONFLAG
                                PBODY
                                2
                RVQ
MOVEPCSM        TC              SETBANK
                TS              DIFEQCNT
                INDEX           DIFEQCNT
                CA              RRECTCSM
                INDEX           DIFEQCNT
                TS              RRECT
                CCS             DIFEQCNT
                TCF             MOVEPCSM        +1
                TC              DANZIG

# ATOPLEM TRANSFERS RRECT TO RRECT +41 TO RRECTLEM TO RRECTLEM +41
## Page 1203
ATOPLEM         STQ             RTB
                                S2
                                MOVEALEM
                SET             CALL
                                LMOONFLG
                                SVDWN2
                BON             CLRGO
                                MOONFLAG
                                S2
                                LMOONFLG
                                S2
MOVEALEM        TC              SETBANK
                TS              DIFEQCNT
                INDEX           DIFEQCNT
                CA              RRECT
                INDEX           DIFEQCNT
                TS              RRECTLEM
                CCS             DIFEQCNT
                TCF             MOVEALEM        +1
                TC              DANZIG

# PTOALEM TRANSFERS RRECTLEM TO RRECTLEM +41 TO RRECT TO RRECT +41

PTOALEM         BON             RTB
                                SURFFLAG
                                USEPIOS
                                MOVEPLEM
                BON             GOTO
                                LMOONFLG
                                SETMOON
                                CLRMOON
MOVEPLEM        TC              SETBANK
                TS              DIFEQCNT
                INDEX           DIFEQCNT
                CA              RRECTLEM
                INDEX           DIFEQCNT
                TS              RRECT
                CCS             DIFEQCNT
                TCF             MOVEPLEM        +1
                TC              DANZIG

USEPIOS         SETPD           VLOAD
                                0
                                RLS
                PDDL            PUSH
                                TDEC1
                STODL           TET
                                5/8
## Page 1204
                CALL
                                RP-TO-R
                STOVL           RCV
                                ZUNIT
                STODL           0D
                                TET
                STODL           6D
                                5/8
                SET             CALL                            # NEEDED FOR SETTING X1 ON EXIT
                                MOONFLAG
                                RP-TO-R
                VXV             VXSC
                                RCV
                                OMEGMOON
                STOVL           VCV
                                ZEROVEC
                STORE           TDELTAV
                AXT,2           SXA,2
                                2
                                PBODY
                STCALL          TNUV
                                A-PCHK
SETBANK         CAF             INTBANK
                TS              BBANK
                CAF             FORTYONE
                TC              Q
                EBANK=          RRECTCSM
INTBANK         BBCON           INTEGRV

# SPECIAL PURPOSE ENTRIES TO ORBITAL INTEGRATION. THESE ROUTINES PROVIDE ENTRANCES TO INTEGRATION WITH
# APPROPRIATE SWITCHES SET OR CLEARED FOR THE DESIRED INTEGRATION.

# CSMPREC AND LEMPREC PERFORM ORBIT INTEGRATION BY THE ENCKE METHOD TO THE TIME INDICATED IN TDEC1
# ACCELERATIONS DUE TO OBLATENESS ARE INCLUDED. NO W-MATRIX INT. IS DONE.
# THE PERMANENT STATE VECTOR IS NOT UPDATED.
# CSMCONIC AND LEMCONIC PERFORM ORBIT INTEG. BY KEPLERS METHOD TO THE TIME INDICATED IN TDEC1
# NO DISTURBING ACCELERATIONS ARE INCLUDED. IN THE PROGRAM FLOW THE GIVEN
# STATE VECTOR IS RECTIFIED BEFORE SOLUTION OF KEPLERS EQUATION

# THE ROUTINES ASSUME THAT THE CSM (LEM) STATE VECTOR IN P-MEM IS VALID.
# SWITCHES SET PRIOR TO ENTRY TO THE MAIN INTEG. PROG ARE AS FOLLOWS
#             CSMPREC  CSMCONIC   LEMPREC  LEMCONIC
# VINTFLAG     SET       SET       CLEAR    CLEAR
# INTYPFLG     CLEAR     SET       CLEAR    SET
# DIM0FLAG     CLEAR     CLEAR     CLEAR    CLEAR

# CALLING SEQUENCE
#    L-X  STORE TDEC1
## Page 1205
#    L    CALL        (STCALL TDEC1)
#    L+1          CSMPREC (CSMCONIC, LEMPREC, LEMCONIC)

#  NORMAL EXIT TO L+2

# SUBROUTINES CALLED
#   INTEGRV1
#   PRECOUT FOR CSMPREC AND LEMPREC
#   CONICOUT FOR CSMCONIC AND LEMCONIC

# OUTPUT - SEE PAGE 2 OF THIS LOG SECTION
# INPUT
#  TDEC1   TIME TO INTEGRATE TO.  CSECS B-28

CSMPREC         STQ             CALL
                                X1
                                INTSTALL
                SXA,1           SET
                                IRETURN
                                VINTFLAG

IFLAGP          SET             CLEAR
                                PRECIFLG
                                DIM0FLAG
                CLRGO
                                INTYPFLG
                                INTEGRV1
LEMPREC         STQ             CALL
                                X1
                                INTSTALL
                SXA,1           CLRGO
                                IRETURN
                                VINTFLAG
                                IFLAGP

CSMCONIC        STQ             CALL
                                X1
                                INTSTALL
                SXA,1           SET
                                IRETURN
                                VINTFLAG
IFLAGC          CLEAR           SETGO
                                DIM0FLAG
                                INTYPFLG
                                INTEGRV1
LEMCONIC        STQ             CALL
                                X1
                                INTSTALL
                SXA,1           CLRGO
## Page 1215
                                IRETURN
                                VINTFLAG
                                IFLAGC

INTEGRVS        SET             SSP
                                PRECIFLG
                                PBODY
                                0
                BOF             SSP
                                MOONFLAG
                                +3
                                PBODY
                                2
                STQ             VLOAD
                                IRETURN
                                ZEROVEC
                STORE           TDELTAV
                STCALL          TNUV
                                RECTIFY
                CLEAR           SET
                                DIM0FLAG
                                NEWIFLG
                SETGO
                                RPQFLAG
                                ALOADED

# INTEGRV IS AN ENTRY TO ORBIT INTEGRATION WHICH PERMITS THE CALLER,
# NORMALLY THE NAVIGATION PROGRAM, TO SET THE INTEG. FLAGS. THE ROUTINE
# IS ENTERED AT INTEGRV1 BY CSMPREC ET.AL. AND AT ALOADED BY INTEGRVS.
# THE ROUTINE SETS UP A-MEMORY IF ENTERED AT INTEGRV,1 AND SETS THE INTEG.
# PROGRAM FOR PRECISION OR CONIC

# THE CALLER MUST FIRST CALL INTSTALL TO CHECK IF INTEG. IS IN USE BEFORE
# SETTING ANY FLAGS.
# THE FLAGS WHICH SHOULD BE SET OR CLEARED ARE
#   VINTFLAG    (IGNORED WHEN ENTERED FROM INTEGRVS)
#   INTYPFLG
#   DIM0FLAG
#   D6OR9FLG

# CALLING SEQUENCE
#   L-X    CALL
#   L-Y          INTSTALL
#   L-1    SET OR CLEAR ALL FOUR FLAGS. ALSO CAN SET STATEFLG IF DESIRED
#          AND DIM0FLAG IS CLEAR.
#   L      CALL
#   L+1           INTEGRV

# INITIALIZATION
#   FLAGS AS ABOVE
#   STORE TIME TO INTEGRATE TO IN TDEC1

# OUTPUT
#   RATT   AS
## Page 1216
#   VATT   DEFINED
#   TAT            BEFORE

INTEGRV         STQ
                                IRETURN
INTEGRV1        SET             SET
                                RPQFLAG
                                NEWIFLG
INTEGRV2        SSP
                                QPRET
                                ALOADED
                BON             GOTO
                                VINTFLAG
                                PTOACSM
                                PTOALEM
ALOADED         DLOAD
                                TDEC1
                STORE           TDEC
                BOFF            GOTO
                                INTYPFLG
                                TESTLOOP
                                RVCON
A-PCHK          BOF             EXIT
                                STATEFLG
                                RECTOUT
                TC              PHASCHNG
                OCT             04022
                TC              UPFLAG                          # PHASE CHANGE HAS OCCURRED BETWEEN
                ADRES           REINTFLG                        # INTSTALL AND INTWAKE
                TC              INTPRET
                SSP
                                QPRET
                                PHEXIT
                BON             GOTO
                                VINTFLAG
                                ATOPCSM
                                ATOPLEM
PHEXIT          CALL
                                GRP2PC
RECTOUT         SETPD           CALL
                                0
                                RECTIFY
                VLOAD           VSL*
                                RRECT
                                0,2
                PDVL            VSL*                            # RATT TO PD0
                                VRECT
                                0,2
                PDDL            PDVL                            # VATT TO PD6   TAT TO PD12
## Page 1208
                                TET
                                RRECT
                PDVL            PDDL*
                                VRECT
                                MUEARTH,2
                PUSH            AXT,1
                DEC             -10
                BON             AXT,1
                                MOONFLAG
                                +2
                DEC             -2
INTEXIT         SETPD           BOV
                                0
                                +1
                CLEAR           CLEAR
                                AVEMIDSW                        # ALLOW UPDATE OF DOWNLINK STATE VECTOR
                                PRECIFLG
                CLEAR
                                STATEFLG
                SLOAD           EXIT
                                IRETURN
                CA              MPAC
                INDEX           FIXLOC
                TS              QPRET
                TC              INTWAKE

# RVCON SETS UP ORBIT INTEGRATION TO DO A CONIC SOLUTION FOR POSITION AND
# VELOCITY FOR THE INTERVAL (TET-TDEC)

RVCON           DLOAD           DSU
                                TDEC
                                TET
                STCALL          TAU.
                                RECTIFY
                CALL
                                KEPPREP
                DLOAD           DAD
                                TC
                                TET
                STCALL          TET
                                RECTOUT

## Page 1209
# TESTLOOP

TESTLOOP        BOF             CLRGO
                                QUITFLAG
                                +3
                                STATEFLG
                                INTEXIT                         # STOP INTEGRATION
 +3             SETPD           LXA,2
                                10D
                                PBODY
                VLOAD           ABVAL
                                RCV
                PUSH            CLEAR                           # RC TO 10D
                                MIDFLAG
                DSU*            BMN                             # MIDFLAG=0 IF R G.T. RMP
                                RME,2
                                +3
                SET
                                MIDFLAG
NORFINAL        DLOAD           DMP
                                10D
                                34D
                SR1R            DDV*
                                MUEARTH,2
                SQRT            DMP
                                .3D
                SR3             SR4                             # DT   IS TRUNCATED TO A MULTIPLE
                DLOAD           SL
                                MPAC
                                15D                             #      OF 128 CSECS.
                PUSH            BOV
                                MAXDT
                BDSU            BMN
                                DT/2MAX
                                MAXDT
DT/2COMP        DLOAD           DSU
                                TDEC
                                TET
                RTB             SL
                                SGNAGREE
                                8D
                STORE           DT/2                            # B-19
                BOV             ABS
                                GETMAXDT
                DSU             BMN                             # IS TIME TO INTEG. TO GR THAN MAXTIME
                                12D
                                P00HCHK
USEMAXDT        DLOAD           SIGN
                                12D
                                DT/2
## Page 1210
                STCALL          DT/2
                                P00HCHK
MAXDT           DLOAD           PDDL                            # EXCHANGE DT/2MAX WITH COMPUTED MAX.
                                DT/2MAX
                GOTO
                                DT/2COMP
GETMAXDT        RTB
                                SIGNMPAC
                STCALL          DT/2
                                USEMAXDT
P00HCHK         DLOAD           ABS
                                DT/2
                DSU             BMN
                                DT/2MIN
                                A-PCHK
                BOFF            BON                            # NO BACKWARDS INTEGRATION
                                POOHFLAG                       # WHEN IN POO
                                TIMESTEP
                                PRECIFLG
                                TIMESTEP
                DLOAD           DSU
                                DT/2
                                12D
                BMN             BOFCLR
                                A-PCHK
                                NEWIFLG
                                TIMESTEP
                DLOAD           DSU
                                TDEC
                                TET
                BMN                                             # NO BACKWARD INTEGRATION
                                INTEXIT
                PDDL            SR4
                                DT/2                            # IS 4(DT) LS (TDEC - TET)
                SR2R            BDSU                            # NO
                BMN             GOTO
                                INTEXIT
                                TIMESTEP
DT/2MIN         2DEC            3               B-20

DT/2MAX         2DEC            4000            E2      B-20

INTSTALL        EXIT
                CA              RASFLAG
                MASK            INTBITAB                        # IS THIS STALL AREA FREE
                EXTEND
                BZF             OKTOGRAB                        # YES
                CAF             WAKESTAL
                TC              JOBSLEEP
INTWAKE0        EXIT
## Page 1211
                TCF             INTWAKE1

INTWAKE         CS              RASFLAG                         # IS THIS INTSTALLED ROUTINE TO BE
                MASK            REINTBIT                        #      RESTARTED
                CCS             A
                TC              INTWAKE1                        # NO

                INDEX           FIXLOC
                CA              QPRET
                TS              TBASE2                          # YES, DONT RESTART WITH SOMEONE ELSES Q

                TC              PHASCHNG
                OCT             04022

                CA              TBASE2
                INDEX           FIXLOC
                TS              QPRET

                CAF             REINTBIT
                MASK            RASFLAG
                EXTEND
                BZF             GOBAC                           # DONT INTWAKE IF WE CAME HERE VIA RESTART

INTWAKE1        CAF             WAKESTAL
                INHINT
                TC              JOBWAKE
                CCS             LOCCTR
                TCF             INTWAKE1
FORTYONE        DEC             41
                CS              INTBITAB
                MASK            RASFLAG
                TS              RASFLAG                         # RELEASE STALL AREA
                RELINT
                TCF             GOBAC
OKTOGRAB        CAF             INTFLBIT
                INHINT
                ADS             RASFLAG
GOBAC           TC              INTPRET
                RVQ
WAKESTAL        CADR            INTSTALL        +1
INTBITAB        OCT             20100

## Page 1212
# AVETOMID

# THIS ROUTINE PERFORMS THE TRANSITION FROM A THRUSTING PHASE TO THE COAST
# PHASE BY INITIALIZING THIS VEHICLES PERMANENT STATE VECTOR WITH THE
# VALUES LEFT BY THE AVERAGEG ROUTINE IN RN,VN,PIPTIME.

# BEFORE THIS IS DONE THE W-MATRIX, IF ITS  VALID (OR WFLAG OR RENDWFLG IS
# SET) IS INTEGRATED FORWARD TO PIPTIME WITH THE PRE-THRUST STATE VECTOR.

# IN ADDITION, THE OTHER VEHICLE IS INTEGRATED (PERMANENT) TO PIPTIME.

# FINALLY TRKMKCNT IS ZEROED

                SETLOC          INTINIT
                BANK

                COUNT*          $$/INTIN
AVETOMID        STQ             BON
                                EGRESS
                                RENDWFLG
                                INT/W                           # W-MATRIX VALID, GO INTEGRATE IT
                BON
                                ORBWFLAG
                                INT/W                           # W-MATRIX VALID, GO INTEGRATE IT

OTHERS          DLOAD           CALL                            # GET SET FOR OTHER VEHICLE INTEGRATION
                                PIPTIME                         # DESIRED TIME
                                INTSTALL
                SET             CALL
                                VINTFLAG                        # CM
                                SETIFLGS                        # SETS UP NONE W-MAT. PERMANENT INTEG.
                STCALL          TDEC1
                                INTEGRV

                AXT,2           CALL                            # NOW MOVE PROPERLY SCALE RN,UN AS WELL AS
                                2                               # PIPTIME TO INTEGRATION ERASABLES.
                                INTSTALL
                BON             AXT,2
                                MOONTHIS
                                +2
                                0
                VLOAD           VSR*
                                RN
                                0,2
                STORE           RRECT
                STODL           RCV
                                PIPTIME
                STOVL           TET
                                VN
## Page 1213
                VSR*            CALL
                                0,2
                                MINIRECT                        # FINISH SETTING UP STATE VECTOR
                RTB             SSP
                                MOVATHIS                        # PUT TEMP STATE VECTOR INTO PERMANENT
                                TRKMKCNT
                                0
                GOTO
                                FAZAB5

INT/W           DLOAD           CALL
                                PIPTIME                         # INTEGRATE W THRU BURN
                                INTSTALL
                SET             SET
                                DIM0FLAG                        # DO W-MATRIX
                                AVEMIDSW                        # SO WONT CLOBBER RN,VN,PIPTIME
                SET             CLEAR
                                D6OR9FLG                        # 9X9 FOR LM
                                VINTFLAG                        # LM
                STCALL          TDEC1
                                INTEGRV
                GOTO
                                OTHERS                          # NOW GO DO THE OTHER VEHICLE

## Page 1214
# MIDTOAV1

# THIS ROUTINE INTEGRATES (PRECISION) TO THE TIME SPECIFIED IN TDEC1.
# IF, AT THE END OF AN INTEGRATION TIME STEP, CURRENT TIME PLUS A DELTA
# TIME (SEE TIMEDELT.....BASED ON THE COMPUTATUON TIME FOR ONE TIME STEP)
# IS GREATER THAN THE DESIRED TIME, ALARM 1703 IS SET AND THE INTEGRATION
# IS DONE TO THE CURRENT TIME.
# RETURN IS IN BASIC TO THE RETURN ADDRESS PLUS ONE.

# IF THE INTEGRATION IS FINISHED TO THE DESIRED TIME, RETURN IS IN BASIC
# TO THE RETURN ADDRESS

# IN EITHER CASE , BEFORE RETURNING, THE EXTRAPOLATED STATE VECTOR IS TRAN
# FERRED FROM R,VATT TO R,VN1-PIPTIME1 IS SET TO THE FINISHING INTEGRA-
# TION TIME AND MPAC IS SET TO THE DELTA TIME---
#                                   TAT MINUS CURRENT TIME.

# MIDTOAV2

# THIS ROUTINE INTEGRATES THIS VEHICLES STATE VECTOR TO THE CURRENT TIME.
# NO INPUTS ARE REQUIRED OF THE CALLER. RETURN IS IN BASIC TO THE RETURN
# ADDRESS WITH THE ABOVE TRANSFERS TO R,VN1-PIPTIME1-AND MPAC DONE

                EBANK=          IRETURN1
MIDTOAV2        STQ             CLRGO                           # INTEGRATE TO PRESENT TIME PLUS TIMEDELT
                                IRETURN1
                                MID1FLAG
                                ENTMID2

MIDTOAV1        STQ             SET                             # INTEGRATE TO TDEC1
                                IRETURN1
                                MID1FLAG
                RTB             DAD                             # INITIAL CHECK, IS TDEC1 IN THE FUTURE
                                LOADTIME
                                TIMEDELT
                BDSU            BPL
                                TDEC1
                                ENTMID1                         # Y5S
                CALL
                                NOTIME                          # NO, SET ALARM, SWITCH TO MIDTOAV2

ENTMID2         RTB             DAD
                                LOADTIME
                                TIMEDELT
                STORE           TDEC1

ENTMID1         CALL
                                INTSTALL
                CLEAR           CALL
## Page 1215
                                DIM0FLAG                        # NO W-MATRIX
                                THISVINT
                CLEAR           SET
                                INTYPFLG
                                MIDAVFLG                        # LET INTEG. KNOW THE CALL IS FOR MIDTOAV.
                CALL
                                INTEGRV                         #  GO INTEGRATE
                CLEAR           VLOAD
                                MIDAVFLG
                                RATT
                STOVL           RN1
                                VATT
                STODL           VN1
                                TAT
                STORE           PIPTIME1
                SXA,2           SXA,1
                                RTX2
                                RTX1
                EXIT

                INHINT
                EXTEND
                DCS             TIME2
                DAS             MPAC
                TC              TPAGREE

                CA              IRETURN1
                TC              BANKJUMP
CKMID2          BOF             RTB
                                MID1FLAG
                                MID2
                                LOADTIME
                DAD             BDSU
                                TIMEDELT
                                TDEC
                BPL             CALL
                                TESTLOOP                        # YES
                                NOTIME

TIMEINC         RTB             DAD
                                LOADTIME
                                TIMEDELT
                STCALL          TDEC
                                TESTLOOP

MID2            DLOAD           DSU
                                TDEC
                                TET
                ABS             DSU
                                3CSECS

## Page 1216
                BMN             GOTO
                                A-PCHK
                                TIMEINC

NOTIME          CLEAR           EXIT                            # TOO LATE
                                MID1FLAG
                INCR            IRETURN1                        # SET ERROR EXIT (CALLOC +2)
                TC              ALARM                           # INSUFFICIENT TIME FOR INTEGRATION --
                OCT             1703                            #    TIG WILL BE SLIPPED...
                TC              INTPRET
                RVQ

3CSECS          2DEC            3

TIMEDELT        2DEC            2000

                BANK            27
                SETLOC          UPDATE2
                BANK
                EBANK=          INTWAKUQ

                COUNT*          $$/INTIN

INTWAKUQ        =               INTWAK1Q                        # TEMPORARY UNTIL NAME OF INTWAK1Q IS CHNG

INTWAKEU        RELINT
                EXTEND
                QXCH            INTWAKUQ                        # SAVE Q FOR RETURN

                TC              INTPRET

                SLOAD           BZE                             # IS THIS A CSM/LEM STATE VECTOR UPDATE
                                UPSVFLAG                        # REQUEST. IF NOT GO TO INTWAKUP.
                                INTWAKUP

                VLOAD                                           # MOVE RRECT(6) AND VRECT(6) INTO
                                RRECT                           #      RCV(6)   AND VCV(6) RESPECTIVELY.
                STOVL           RCV
                                VRECT                           # NOW GO TO 'RECTIFY +13D' TO
                CALL                                            # STORE VRECT INTO VCV  AND ZERO OUT
                                RECTIFY         +13D            # TDELTAV(6),TNUV(6),TC(2) AND XKEP(2)
                SLOAD           ABS                             # COMPARE ABSOLUTE VALUE OF 'UPSVFLAG'
                                UPSVFLAG                        # TO 'UPDATE MOON STATE VECTOR CODE'
                DSU             BZE                             # TO DETERMINE WHETHER THE STATE VECTOR TO
                                UPMNSVCD                        # BE UPDATED IS IN THE EARTH OR LUNAR
                                INTWAKEM                        # SPHERE OF INFLUENCE.........
                AXT,2           CLRGO                           # EARTH SPHERE OF INFLUENCE.
                DEC             0
                                MOONFLAG
## Page 1217
                                INTWAKEC
INTWAKEM        AXT,2           SET                             # LUNAR SPHERE OF INFLUENCE.
                DEC             2
                                MOONFLAG
INTWAKEC        SLOAD           BMN                             # COMMON CODING AFTER X2 INITIALIZED AND
                                                                # MOONFLAG SET (OR CLEARED).
                                UPSVFLAG                        # IS THIS A REQUEST FOR A LEM OR CSM
                                INTWAKLM                        #  STATE VECTOR UPDATE......
                CALL                                            # UPDATE CSM STATE VECTOR
                                ATOPCSM

                CLEAR           GOTO
                                ORBWFLAG
                                INTWAKEX

INTWAKLM        CALL                                            # UPDATE LM STATE VECTOR
                                ATOPLEM

INTWAKEX        CLEAR
                                RENDWFLG

INTWAKUP        SSP             CALL                            # REMOVE :UPDATE STATE VECTOR INDICATOR:
                                UPSVFLAG
                                0
                                INTWAKE0                        # RELEASE :GRAB: OF ORBIT INTEG
                EXIT

                TC              PHASCHNG
                OCT             04026
                TC              INTWAKUQ

UPMNSVCD        OCT             2
                OCT             0

GRP2PC          STQ             EXIT
                                GRP2SVQ
                TC              PHASCHNG
                OCT             04022
                TC              INTPRET
                GOTO
                                GRP2SVQ
<|MERGE_RESOLUTION|>--- conflicted
+++ resolved
@@ -15,12 +15,12 @@
 ## Mod history: 2017-01-22 MAS  Created from Luminary 99.
 ##              2017-03-01 RRB  Updated for Luminary 116.
 ##              2017-03-09 HG   Fix interpretive opcode   BCN  --> BON
-##                                               operand POOFLAG  --> POOHFLAG                                     
-##              2017-03-13 HG   Fix missing operator and operand  SET POOHFLAG                      
-##		2017-03-13 RSB	Proofed comment text via 3-way diff vs
-##				Luminary 99 and 131.
-##		2017-03-15 RSB	Comment-text fixes identified in 5-way
-##				side-by-side diff of Luminary 69/99/116/131/210.
+##                                               operand POOFLAG  --> POOHFLAG
+##              2017-03-13 RSB  Proofed comment text via 3-way diff vs
+##                              Luminary 99 and 131.
+##              2017-03-15 RSB  Comment-text fixes identified in 5-way
+##                              side-by-side diff of Luminary 69/99/116/131/210.
+##              2017-03-19 HG   Fix missing operator and operand  SET POOHFLAG
 
 ## Page 1196
 # 1.0 INTRODUCTION
@@ -262,27 +262,6 @@
 #       THE PROGRAM WILL SET MOONFLAG, MIDFLAG DEPENDING ON
 #       THE PERMANENT STATE VECTOR REPRESENTATION.
 
-<<<<<<< HEAD
-                BANK            11                              
-                SETLOC          INTINIT                         
-                BANK                                            
-                EBANK=          RRECTCSM                        
-                COUNT*          $$/INTIN                        
-STATEINT        TC              PHASCHNG                        
-                OCT             00052                           
-                CAF             PRIO5                           
-                TC              FINDVAC                         
-                EBANK=          RRECTCSM                        
-                2CADR           STATINT1                        
-
-                TC              TASKOVER                        
-STATINT1        TC              INTPRET                         
-                BON             RTB                             
-                                QUITFLAG                        # KILL INTEGRATION UNTIL NEXT POO.
-                                NOINT                           
-                                LOADTIME                        
-                STORE           TDEC1                           
-=======
                 BANK            11
                 SETLOC          INTINIT
                 BANK
@@ -298,11 +277,10 @@
                 TC              TASKOVER
 STATINT1        TC              INTPRET
                 BON             RTB
-                                QUITFLAG                        # KILL INTEGRATION UNTIL NEXT P00.
+                                QUITFLAG                        # KILL INTEGRATION UNTIL NEXT POO.
                                 NOINT
                                 LOADTIME
                 STORE           TDEC1
->>>>>>> e77f18a5
 ## Page 1201
                 CALL
                                 INTSTALL
