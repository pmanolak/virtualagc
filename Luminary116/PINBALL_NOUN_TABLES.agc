### FILE="Main.annotation"
## Copyright:   Public domain.
## Filename:    PINBALL_NOUN_TABLES.agc
## Purpose:     A section of Luminary revision 116.
##              It is part of the source code for the Lunar Module's (LM)
##              Apollo Guidance Computer (AGC) for Apollo 12.
##              This file is intended to be a faithful transcription, except
##              that the code format has been changed to conform to the
##              requirements of the yaYUL assembler rather than the
##              original YUL assembler.
## Reference:   pp. 302-320
## Assembler:   yaYUL
## Contact:     Ron Burkey <info@sandroid.org>.
## Website:     www.ibiblio.org/apollo/index.html
## Mod history: 2017-01-22 MAS  Created from Luminary 99.
##              2017-01-28 RSB  WTIH -> WITH.
##              2017-03-07 RSB  Transcribed, and then proofed comment-text using
##                              3-way diff vs Luminary 99 and Luminary 131.
##                              (Admittedly, the former is more for detecting errors
##                              in Luminary 99 than the other way around.)
##              2017-03-09      fix  ECADR 0 --> OCT 0
##                                   OCT     --> ECADR
<<<<<<< HEAD
##		2017-03-16 RSB	Comment-text fixes identified in 5-way
##				side-by-side diff of Luminary 69/99/116/131/210.
##				Changed 360-CDUD to 360-CDUO.
##		2017-03-17 RSB	Comment-text fixes identified in diff'ing
##				Luminary 99 vs Comanche 55.
=======
##              2007-03-12      Fix operand DNRANGE  -> DNRRANGE
##                                          DNRRDCT  -> DNRRDOT
>>>>>>> e77f18a5

## Page 302
# THE FOLLOWING REFERS TO THE NOUN TABLES

# COMPONENT CODE NUMBER         INTERPRETATION

#       00000                   1 COMPONENT
#       00001                   2 COMPONENT
#       00010                   3 COMPONENT
#       X1XXX                   BIT 4 = 1. DECIMAL ONLY
#       1XXXX                   BIT 5 = 1. NO LOAD
# END OF COMPONENT CODE NUMBERS

# SF ROUTINE CODE NUMBER        INTERPRETATION

#       00000                   OCTAL ONLY
#       00001                   STRAIGHT FRACTIONAL
#       00010                   CDU DEGREES (XXX.XX)
#       00011                   ARITHMETIC SF
#       00100                   ARITH DP1       OUT(MULT BY 2EXP14 AT END)      IN (STRAIGHT)
#       00101                   ARITH DP2       OUT(STRAIGHT)                   IN (SL 7 AT END)
#       00110                   LANDING RADAR POSITION (+0000X)
#       00111                   ARITH DP3       OUT ( SL 7 AT END)              IN (STRAIGHT)
#       01000                   WHOLE HOURS IN R1, WHOLE MINUTES (MOD 60) IN R2,
#                                  SECONDS (MOD 60) 0XX.XX IN R3. *** ALARMS IF USED WITH OCTAL
#       01001                   MINUTES (MOD 60) IN D1D2, D3 BLANK, SECONDS (MOD 60) IN D4D5
#                                               LIMITS TO 59B59 IF MAG EXCEEDS THIS VALUE.
#                                               ALARMS IF USED WITH OCTAL ******** IN (ALARM)
#       01010                   ARITH DP4       OUT (STRAIGHT)                    IN (SL 3 AT END)
#       01011                   ARITH1 SF       OUT (MULT BY 2EXP14 AT END)     IN(STRAIGHT)
#       01100                   2 INTEGERS IN D1D2, D4D5, D3 BLANK.
#                                               ALARMS IF USED WITH OCTAL  ******** IN (ALARM)
#       01101                   360-CDU DEGREES (XXX.XX)
#       01110                   RR RANGE        15 BIT MAG TO DP, THEN SCALE ******* IN (ALARM)
#       01111                   RR RANGE RATE   15 BIT MAG TO DP, THEN SCALE ******* IN (ALARM)
# END OF SF ROUTINE CODE NUMBERS

# SF CONSTANT CODE NUMBER       INTERPRETATION

#       00000                   WHOLE                           USE ARITH
#       00000                   DP TIME SEC (XXX.XX SEC)        USE ARITHDP1
#       00000                   LR POSITION (+0000X)            USE LR POSITION
#       00001                   SPARE
#       00010                   CDU DEGREES                     USE CDU DEGREES
#       00010                   360-CDU DEGREES                 USE 360-CDU DEGREES
#       00011                   DP DEGREES (90) XX.XXX DEG      USE ARITHDP3
#       00100                   DP DEGREES (360) XXX.XX DEG     USE ARITHDP4
#       00101                   DEGREES (180) XXX.XX DEG        USE ARITH
#       00101                   OPTICAL TRACKER AZIMUTH ANGLE(XXX.XXDEG)
## Page 303
#                                                               USE ARITHDP1
#       00110                   WEIGHT2 (XXXXX. LBS)            USE ARITH1
#       00111                   POSITION5 (XXX.XX NAUTICAL MILES)
#                                                               USE ARITHDP3
#       01000                   POSITION4 (XXXX.X NAUTICAL MILES)
#                                                               USE ARITHDP3
#       01001                   VELOCITY2 (XXXXX. FT/SEC)       USE ARITHDP4
#       01010                   VELOCITY3 (XXXX.X FT/SEC)       USE ARITHDP3
#       01011                   ELEVATION DEGREES (89.999 MAX)  USE ARITH
#       01100                   RENDEZVOUS RADAR RANGE (XXX.XX NAUT MI)
#                                                               USE RR RANGE
#       01101                   RENDEZVOUS RADAR RANGE RATE(XXXXX.FT/SEC
#                                                               USE RR RANGE RATE
#       01110                   LANDING RADAR ALTITUDE (XXXXX.FEET)
#                                                               USE ARITHDP1
#       01111                   INITIAL/FINAL ALTITUDE (XXXXX. FEET)
#                                                               USE ARITHDP1
#       10000                   ALTITUDE RATE (XXXXX.FT/SEC)    USE ARITH
#       10001                   FORWARD/LATERAL VELOCITY(XXXXX.FEET/SEC)
#                                                               USE ARITH
#       10010                   ROTATIONAL HAND CONTROLLER ANGLE RATES
#                                       XXXXX.DEG/SEC           USE ARITH
#       10011                   LANDING RADAR VELX(XXXXX.FEET/SEC)
#                                                               USE ARITHDP1
#       10100                   LANDING RADAR VELY(XXXXX.FEET/SEC)
#                                                               USE ARITHDP1
#       10101                   LANDING RADAR VELZ(XXXXX.FEET/SEC)
#                                                               USE ARITHDP1
#       10110                   POSITION7 (XXXX.X NAUT MI)      USE ARITHDP4
#       10111                   TRIM DEGREES2 (XXX.XX DEG)      USE ARITH
#       11000                   COMPUTED ALTITUDE (XXXXX. FEET)
#                                                               USE ARITHDP1
#       11001                   DP DEGREES (XXXX.X DEG)         USE ARITHDP3
#       11010                   POSITION9 (XXXXX. FT)           USE ARITHDP3
#       11011                   VELOCITY4 (XXXX.X FT/SEC)       USE ARITHDP2
#       11100                   RADIANS (XX.XXX RADIANS)        USE ARITHDP4

# END OF SF CONSTANT CODE NUMBERS

# FOR GREATER THAN SINGLE PRECISION SCALES, PUT ADDRESS OF MAJOR PART INTO
# NOUN TABLES.
# OCTAL LOADS PLACE +0 INTO MAJOR PART, DATA INTO MINOR PART.
# OCTAL DISPLAYS SHOW MINOR PART ONLY.
# TO GET AT BOTH MAJOR AND MINOR PARTS(IN OCTAL), USE NOUN 01.


# A NOUN MAY BE DECLARED :DECIMAL ONLY: BY MAKING BIT4=1 OF ITS COMPONENT
# CODE NUMBER.  IF THIS NOUN IS USED WITH ANY OCTAL DISPLAY VERB, OR IF
# DATA IS LOADED IN OCTAL, IT ALARMS.
## Page 304

# IN LOADING AN :HOURS, MINUTES, SECONDS: NOUN, ALL 3 WORDS MUST BE
# LOADED, OR ALARM.
# ALARM IF AN ATTEMPT IS MADE TO LOAD :SPLIT MINUTES/SECONDS: (MMBSS).
# THIS IS USED FOR DISPLAY ONLY.

## Page 305
# THE FOLLOWING ROUTINES ARE FOR READING THE NOUN TABLES AND THE SF TABLES
# (WHICH ARE IN A SEPARATE BANK FROM THE REST OF PINBALL). THESE READING
# ROUTINES ARE IN THE SAME BANK AS THE TABLES. THEY ARE CALLED BY DXCH Z.

# LODNNTAB LOADS NNADTEM WITH THE NNADTAB ENTRY, NNTYPTEM WITH THE
# NNTYPTAB ENTRY. IF THE NOUN IS MIXED, IDAD1TEM IS LOADED WITH THE FIRST
# IDADDTAB ENTRY, IDAD2TEM THE SECOND IDADDTAB ENTRY, IDAD3TEM THE THIRD
# IDADDTAB ENTRY, RUTMXTEM WITH THE RUTMXTAB ENTRY. MIXBR IS SET FOR
# MIXED OR NORMAL NOUN.

                BANK            6
                SETLOC          PINBALL3
                BANK
                COUNT*          $$/NOUNS
LODNNTAB        DXCH            IDAD2TEM                        # SAVE RETURN INFO IN IDAD2TEM, IDAD3TEM.
                INDEX           NOUNREG
                CAF             NNADTAB
                TS              NNADTEM
                INDEX           NOUNREG
                CAF             NNTYPTAB
                TS              NNTYPTEM
                CS              NOUNREG
                AD              MIXCON
                EXTEND
                BZMF            LODMIXNN                        # NOUN NUMBER G/E FIRST MIXED NOUN
                CAF             ONE                             # NOUN NUMBER L/ FIRST MIXED NOUN
                TS              MIXBR                           # NORMAL.  +1 INTO MIXBR.
                TC              LODNLV
LODMIXNN        CAF             TWO                             # MIXED.  +2 INTO MIXBR.
                TS              MIXBR
                INDEX           NOUNREG
                CAF             RUTMXTAB        -40D            # FIRST MIXED NOUN = 40.
                TS              RUTMXTEM
                CAF             LOW10
                MASK            NNADTEM
                TS              Q                               # TEMP
                INDEX           A
                CAF             IDADDTAB
                TS              IDAD1TEM                        # LOAD IDAD1TEM WITH FIRST IDADDTAB ENTRY
                EXTEND
                INDEX           Q                               # LOAD IDAD2TEM WITH 2ND IDADDTAB ENTRY
                DCA             IDADDTAB        +1              # LOAD IDAD3TEM WITH 3RD IDADDTAB ENTRY.
LODNLV          DXCH            IDAD2TEM                        # PUT RETURN INFO INTO A, L.
                DXCH            Z

MIXCON          =               OCT50                           # (DEC 40)

# GTSFOUT LOADS SFTEMP1, SFTEMP2 WITH THE DP SFOUTAB ENTRIES.

GTSFOUT         DXCH            SFTEMP1                         # 2X(SFCONUM) ARRIVES IN SFTEMP1.
## Page 306
                EXTEND
                INDEX           A
                DCA             SFOUTAB
SFCOM           DXCH            SFTEMP1
                DXCH            Z

# GTSFIN LOADS SFTEMP1, SFTEMP2 WITH THE DP SFINTAB ENTRIES.

GTSFIN          DXCH            SFTEMP1                         # 2X(SFCONUM) ARRIVES IN SFTEMP1.
                EXTEND
                INDEX           A
                DCA             SFINTAB
                TCF             SFCOM

                                                                # NN    NORMAL NOUNS
NNADTAB         OCT             00000                           # 00    NOT IN USE
                OCT             40000                           # 01    SPECIFY MACHINE ADDRESS (FRACTIONAL)
                OCT             40000                           # 02    SPECIFY MACHINE ADDRESS (WHOLE)
                OCT             40000                           # 03    SPECIFY MACHINE ADDRESS (DEGREES)
                ECADR           DSPTEM1                         # 04    ANGULAR ERROR/DIFFERENCE
                ECADR           DSPTEM1                         # 05    ANGULAR ERROR/DIFFERENCE
                ECADR           OPTION1                         # 06    OPTION CODE
                ECADR           XREG                            # 07    ECADR OF WORD TO BE MODIFIED
                                                                #       ONES FOR BITS TO BE MODIFIED
                                                                #       1 TO SET OR 0 TO RESET SELECTED BITS
                ECADR           ALMCADR                         # 08    ALARM DATA
                ECADR           FAILREG                         # 09    ALARM CODES
                OCT             77776                           # 10    CHANNEL TO BE SPECIFIED
                ECADR           TCSI                            # 11    TIG OF CSI (HRS,MIN,SEC)
                ECADR           OPTIONX                         # 12    OPTION CODE
                                                                #          (USED BY EXTENDED VERBS ONLY)
                ECADR           TCDH                            # 13    TIG OF CDH (HRS,MIN,SEC)
                ECADR           DSPTEMX                         # 14    CHECKLIST
                                                                #          (USED BY EXTENDED VERBS ONLY)
                OCT             77777                           # 15    INCREMENT MACHINE ADDRESS
                ECADR           DSPTEMX                         # 16    TIME OF EVENT (HRS,MIN,SEC)
                OCT             00000                           # 17    SPARE
                ECADR           FDAIX                           # 18    AUTO MANEUVER BALL ANGLES
                OCT             00000                           # 19    SPARE
                ECADR           CDUX                            # 20    ICDU ANGLES
                ECADR           PIPAX                           # 21    PIPAS
                ECADR           THETAD                          # 22    NEW ICDU ANGLES
                OCT             00000                           # 23    SPARE
                ECADR           DSPTEM2         +1              # 24    DELTA TIME FOR AGC CLOCK(HRS,MIN,SEC)
                ECADR           DSPTEM1                         # 25    CHECKLIST
                                                                #          (USED WITH PLEASE PERFORM ONLY)
                ECADR           DSPTEM1                         # 26    PRIO/DELAY, ADRES, BBCON
                ECADR           SMODE                           # 27    SELF TEST ON/OFF SWITCH
## Page 307
                OCT             00000                           # 28    SPARE
                OCT             00000                           # 29    SPARE
                OCT             0                               # 30    SPARE
                OCT             0                               # 31    SPARE
                ECADR           -TPER                           # 32    TIME TO PERIGEE (HRS,MIN,SEC)
                ECADR           TIG                             # 33    TIME OF IGNITION (HRS,MIN(SEC)
                ECADR           DSPTEM1                         # 34    TIME OF EVENT (HRS,MIN,SEC)
                ECADR           TTOGO                           # 35    TIME TO GO TO EVENT (HRS,MIN,SEC)
                ECADR           TIME2                           # 36    TIME OF AGC CLOCK (HRS,MIN,SEC)
                ECADR           TTPI                            # 37    TIG OF TPI (HRS,MIN,SEC)
                ECADR           TET                             # 38    TIME OF STATE BEING INTEGRATED
                OCT             00000                           # 39    SPARE

# END OF NNADTAB FOR NORMAL NOUNS

                                                                # NN     MIXED NOUNS
                OCT             64000                           # 40    TIME TO IGNITION/CUTOFF
                                                                #       VG
                                                                #       DELTA V (ACCUMULATED)
                OCT             02003                           # 41    TARGET  AZIMUTH
                                                                #               ELEVATION
                OCT             24006                           # 42    APOGEE
                                                                #       PERIGEE
                                                                #       DELTA V (REQUIRED)
                OCT             24011                           # 43    LATITUDE
                                                                #       LONGITUDE
                                                                #       ALTITUDE
                OCT             64014                           # 44    APOGEE
                                                                #       PERIGEE
                                                                #       TFF
                OCT             64017                           # 45    MARKS
                                                                #       TTI OF NEXT BURN
                                                                #       MGA
                OCT             00022                           # 46    AUTOPILOT CONFIGURATION
                OCT             22025                           # 47    LEM WEIGHT
                                                                #       CSM WEIGHT
                OCT             22030                           # 48    GIMBAL PITCH TRIM
                                                                #       GIMBAL ROLL TRIM
                OCT             24033                           # 49    DELTA R
                                                                #       DELTA V
                                                                #       RADAR DATA SOURCE CODE
                OCT             0                               # 50    SPARE
                OCT             22041                           # 51    S-BAND ANTENNA  PITCH
                                                                #                       YAW
                OCT             00044                           # 52    CENTRAL ANGLE OF ACTIVE VEHICLE
                OCT             00000                           # 53    SPARE
                OCT             24052                           # 54    RANGE
                                                                #       RANGE RATE
                                                                #       THETA
                OCT             24055                           # 55    NO. OF APSIDAL CROSSINGS
## Page 308
                                                                #       ELEVATION ANGLE
                                                                #       CENTRAL ANGLE
                OCT             02060                           # 56    RR LOS  AZIMUTH
                                                                #               ELEVATION
                OCT             00000                           # 57    SPARE
                OCT             24066                           # 58    PERIGEE ALT
                                                                #       DELTA V TPI
                                                                #       DELTA V TPF
                OCT             24071                           # 59    DELTA VELOCITY LOS
                OCT             24074                           # 60    HORIZONTAL VELOCITY
                                                                #       ALTITUDE RATE
                                                                #       COMPUTED ALTITUDE
                OCT             64077                           # 61    TIME TO GO IN BRAKING PHASE
                                                                #       TIME TO IGNITION
                                                                #       CROSS RANGE DISTANCE
                OCT             64102                           # 62    ABSOLUTE VALUE OF VELOCITY
                                                                #       TIME TO IGNITION
                                                                #       DELTA V (ACCUMULATED)
                OCT             24105                           # 63    ABSOLUTE VALUE OF VELOCITY
                                                                #       ALTITUDE RATE
                                                                #       COMPUTED ALTITUDE
                OCT             64110                           # 64    TIME LEFT FOR REDESIGNATION-LPD ANGLE
                                                                #       ALTITUDE RATE
                                                                #       COMPUTED ALTITUDE
                OCT             24113                           # 65    SAMPLED AGC TIME (HRS,MIN,SEC)
                                                                #       (FETCHED IN INTERRUPT)
                OCT             62116                           # 66    LR RANGE
                                                                #          POSITION
                OCT             04121                           # 67    LRVX
                                                                #       LRVY
                                                                #       LRVZ
                OCT             64124                           # 68    SLANT RANGE TO LANDING SIGHT
                                                                #       TIME TO GO IN BRAKING PHASE
                                                                #       LR ALTITUDE - COMPUTED ALTITUDE
                OCT             24127                           # 69    LANDING SITE CORRECTION, Z-COMPONENT
                                                                #       LANDING SITE CORRECTION, Y-COMPONENT
                                                                #       LANDING SITE CORRECTION, X-COMPONENT
                OCT             04132                           # 70    AOT DETENT CODE/STAR CODE
                OCT             04135                           # 71    AOT DETENT CODE/STAR CODE
                OCT             02140                           # 72    RR  360 - TRUNNION ANGLE
                                                                #           SHAFT ANGLE
                OCT             02143                           # 73    NEW RR  360 - TRUNNION ANGLE
                                                                #               SHAFT ANGLE
                OCT             64146                           # 74    TIME TO IGNITION
                                                                #       YAWAFTER VEHICLE RISE
                                                                #       PITCH AFTER VEHICLE RISE
                OCT             64151                           # 75    DELTA ALTITUDE CDH
                                                                #       DELTA TIME (CDH-CSI OR TPI-CDH)
                                                                #       DELTA TIME (TPI-CDH OR TPI-NOMTPI)
                OCT             24154                           # 76    DESIRED HORIZONTAL VELOCITY
## Page 309
                                                                #       DESIRED RADIAL VELOCITY
                                                                #       CROSS-RANGE DISTANCE
                OCT             62157                           # 77    TIME TO ENGINE CUTOFF
                                                                #       VELOCITY NORMAL TO CSM PLANE
                OCT             64162                           # 78    RR RANGE
                                                                #          RANGE RATE
                                                                #       TIME FROM IGNITION
                OCT             24165                           # 79    CURSOR ANGLE
                                                                #       SPIRAL ANGLE
                                                                #       POSITION CODE
                OCT             02170                           # 80    DATA INDICATOR
                                                                #       OMEGA
                OCT             24173                           # 81    DELTA V (LV)
                OCT             24176                           # 82    DELTA V (LV)
                OCT             24201                           # 83    DELTA V (BODY)
                OCT             24204                           # 84    DELTA V (OTHER VEHICLE)
                OCT             24207                           # 85    VG (BODY)
                OCT             24212                           # 86    VG (LV)
                OCT             02215                           # 87    BACKUP OPTICS LOS AZIMUTH
                                                                #                         ELEVATION
                OCT             24220                           # 88    HALF UNIT SUN OR PLANET VECTOR
                OCT             24223                           # 89    LANDMARK LATITUDE
                                                                #                LONGITUDE/2
                                                                #                ALTITUDE
                OCT             24226                           # 90    Y
                                                                #       Y DOT
                                                                #       PSI
                OCT             04231                           # 91    ALTITUDE
                                                                #       VELOCITY
                                                                #       FLIGHT PATH ANGLE
                OCT             00000                           # 92    SPARE
                OCT             04237                           # 93    DELTA GYRO ANGLES
                OCT             00000                           # 94    SPARE
                OCT             0                               # 95    SPARE
                OCT             0                               # 96    SPARE
                OCT             04253                           # 97    SYSTEM TEST INPUTS
                OCT             04256                           # 98    SYSTEM TEST RESULTS
                OCT             24261                           # 99    RMS IN POSITION
                                                                #       RMS IN VELOCITY
                                                                #       RMS IN BIAS

# END OF NNADTAB FOR MIXED NOUNS

                                                                # NN        NORMAL NOUNS
NNTYPTAB        OCT             00000                           # 00 NOT IN USE
                OCT             04040                           # 01 3COMP  FRACTIONAL
                OCT             04140                           # 02 3COMP  WHOLE
                OCT             04102                           # 03 3COMP  CDU DEGREES
                OCT             00504                           # 04 1COMP  DPDEG(360)
                OCT             00504                           # 05 1COMP  DPDEG(360)
## Page 310
                OCT             04000                           # 06 3COMP  OCTAL ONLY
                OCT             04000                           # 07 3COMP  OCTAL ONLY
                OCT             04000                           # 08 3COMP  OCTAL ONLY
                OCT             04000                           # 09 3COMP  OCTAL ONLY
                OCT             00000                           # 10 1COMP  OCTAL ONLY
                OCT             24400                           # 11 3COMP  HMS (DEC ONLY)
                OCT             02000                           # 12 2COMP  OCTAL ONLY
                OCT             24400                           # 13 3COMP  HMS (DEC ONLY)
                OCT             04140                           # 14 3COMP  WHOLE
                OCT             00000                           # 15 1COMP  OCTAL ONLY
                OCT             24400                           # 16 3COMP  HMS (DEC ONLY)
                OCT             0                               # 17       SPARE
                OCT             04102                           # 18 3COMP  CDU DEG
                OCT             00000                           # 19        SPARE
                OCT             04102                           # 20 3COMP  CDU DEGREES
                OCT             04140                           # 21 3COMP  WHOLE
                OCT             04102                           # 22 3COMP  CDU DEGREES
                OCT             00000                           # 23        SPARE
                OCT             24400                           # 24 3COMP  HMS (DEC ONLY)
                OCT             04140                           # 25 3COMP  WHOLE
                OCT             04000                           # 26 3COMP  OCTAL ONLY
                OCT             00140                           # 27 1COMP  WHOLE
                OCT             00000                           # 28        SPARE
                OCT             00000                           # 29        SPARE
                OCT             0                               # 30 SPARE
                OCT             0                               # 31 SPARE
                OCT             24400                           # 32 3COMP  HMS (DEC ONLY)
                OCT             24400                           # 33 3COMP  HMS (DEC ONLY)
                OCT             24400                           # 34 3COMP  HMS (DEC ONLY)
                OCT             24400                           # 35 3COMP  HMS (DEC ONLY)
                OCT             24400                           # 36 3COMP  HMS (DEC ONLY)
                OCT             24400                           # 37 3COMP  HMS (DEC ONLY)
                OCT             24400                           # 38 3COMP  HMS (DEC ONLY)
                OCT             00000                           # 39        SPARE
# END OF NNTYPTAB FOR NORMAL NOUNS
                                                                # NN   MIXED NOUNS
                OCT             24500                           # 40 3COMP  MIN/SEC, VEL3, VEL3
                                                                #           (NO LOAD, DEC ONLY)
                OCT             00542                           # 41 2COMP  CDU DEG, ELEV DEG
                OCT             24410                           # 42 3COMP  POS4, POS4, VEL3
                                                                #           (DEC ONLY)
                OCT             20204                           # 43 3COMP  DPDEG(360), DPDEG(360), POS4
                                                                #           (DEC ONLY)
                OCT             00410                           # 44 3COMP  POS4, POS4, MIN/SEC
                                                                #           (NO LOAD, DEC ONLY)
                OCT             10000                           # 45 3COMP  WHOLE, MIN/SEC, DPDEG(360)
                                                                #           (NO LOAD, DEC ONLY)
                OCT             00000                           # 46 1COMP  OCTAL ONLY
## Page 311
                OCT             00306                           # 47 2COMP WEIGHT2 FOR EACH
                                                                #           (DEC ONLY)
                OCT             01367                           # 48 2COMP  TRIM DEG2 FOR EACH
                                                                #           (DEC ONLY)
                OCT             00510                           # 49 3COMP  POS4, VEL3, WHOLE
                                                                #           (DEC ONLY)
                OCT             0                               # 50        SPARE
                OCT             00204                           # 51 2COMP  DPDEG(360), DPDEG(360)
                                                                #           (DEC ONLY)
                OCT             00004                           # 52 1COMP  DPDEG(360)
                OCT             00000                           # 53        SPARE
                OCT             10507                           # 54 3COMP  POS5, VEL3, DPDEG(360)
                                                                #           (DEC ONLY)
                OCT             10200                           # 55 3COMP  WHOLE, DPDEG(360), DPDEG(360)
                                                                #           (DEC ONLY)
                OCT             00204                           # 56 2COMP  DPDEG(360), DPDEG(360)
                OCT             00000                           # 57        SPARE
                                                                #           (DEC ONLY)
                OCT             24510                           # 58 3COMP  POS4, VEL3, VEL3
                                                                #           (DEC ONLY)
                OCT             24512                           # 59 3COMP  VEL3 FOR EACH
                                                                #           (DEC ONLY)
                OCT             60512                           # 60 3COMP  VEL3, VEL3, COMP ALT
                                                                #           (DEC ONLY)
                OCT             54000                           # 61 3COMP  MIN/SEC, MIN/SEC, POS7
                                                                #           (NO LOAD, DEC ONLY)
                OCT             24012                           # 62 3COMP  VEL3, MIN/SEC, VEL3
                                                                #           (NO LOAD, DEC ONLY)
                OCT             60512                           # 63 3COMP  VEL3, VEL3, COMP ALT
                                                                #           (DEC ONLY)
                OCT             60500                           # 64 3COMP  2INT, VEL3, COMP ALT
                                                                #           (NO LOAD, DEC ONLY)
                OCT             00000                           # 65 3COMP  HMS (DEC ONLY)
                OCT             00016                           # 66 2COMP  LANDING RADAR ALT, POSITION
                                                                #           (NO LOAD, DEC ONLY)
                OCT             53223                           # 67 3COMP LANDING RADAR VELX, Y, Z
                OCT             60026                           # 68 3COMP  POS7, MIN/SEC, COMP ALT
                                                                #           (NO LOAD, DEC ONLY)
                OCT             61430                           # 69 3COMP  COMP ALT, COMP ALT, COMP ALT
                                                                #           (DEC ONLY)
                OCT             0                               # 70 3COMP  OCTAL ONLY FOR EACH
                OCT             0                               # 71 3COMP  OCTAL ONLY FOR EACH
                OCT             00102                           # 72 2COMP  360-CDU DEG, CDU DEG
                OCT             00102                           # 73 2COMP  360-CDU DEG, CDU DEG
                OCT             10200                           # 74 3COMP  MIN/SEC, DPDEG(360), DPDEG(360)
                                                                #           (NO LOAD, DEC ONLY)
                OCT             00010                           # 75 3COMP  POS4, MIN/SEC, MIN/SEC
                                                                #           (NO LOAD, DEC ONLY)
                OCT             20512                           # 76 3COMP  VEL3, VEL3, POS4
                                                                #           (DEC ONLY)
## Page 312
                OCT             00500                           # 77 2COMP  MIN/SEC, VEL3
                                                                #           (NO LOAD, DEC ONLY)
                OCT             00654                           # 78 3COMP  RR RANGE, RR RANGE RATE, M/S
                                                                #           (NO LOAD, DEC ONLY)
                OCT             00102                           # 79 3COMP  CDU DEG, CDU DEG, WHOLE
                                                                #           (DEC ONLY)
                OCT             00200                           # 80 2COMP  WHOLE, DPDEG(360)
                OCT             24512                           # 81 3COMP  VEL3 FOR EACH
                                                                #           (DEC ONLY)
                OCT             24512                           # 82 3COMP  VEL3 FOR EACH
                                                                #           (DEC ONLY)
                OCT             24512                           # 83 3COMP  VEL3 FOR EACH
                                                                #           (DEC ONLY)
                OCT             24512                           # 84 3COMP  VEL3 FOR EACH
                                                                #           (DEC ONLY)
                OCT             24512                           # 85 3COMP  VEL3 FOR EACH
                                                                #           (DEC ONLY)
                OCT             24512                           # 86 3COMP  VEL3 FOR EACH
                                                                #           (DEC ONLY)
                OCT             00102                           # 87 2COMP  CDU DEG FOR EACH
                OCT             0                               # 88 3COMP  FRAC FOR EACH
                                                                #            (DEC ONLY)
                OCT             16143                           # 89 3COMP  DPDEG(90), DPDEG(90), POS5
                                                                #           (DEC ONLY)
                OCT             10507                           # 90 3COMP  POS5, VEL3, DPDEG(360)
                                                                #           (DEC ONLY)
                OCT             10450                           # 91 3COMP  POS4, VEL2, DPDEG(360)
                OCT             00000                           # 92        SPARE
                OCT             06143                           # 93 3COMP  DPDEG(90) FOR EACH
                OCT             00000                           # 94        SPARE
                OCT             0                               # 95        SPARE
                OCT             0                               # 96        SPARE
                OCT             00000                           # 97 3COMP  WHOLE FOR EACH
                OCT             00000                           # 98 3COMP  WHOLE, FRAC, WHOLE
                OCT             71572                           # 99 3COMP  POS9, VEL4, RADIANS
                                                                #           (DEC ONLY)
# END OF NNTYPTAB FOR MIXED NOUNS

SFINTAB         OCT             00006                           # WHOLE, DP TIME (SEC)
                OCT             03240
                OCT             00000                           # SPARE
                OCT             00000
                OCT             00000                           # CDU DEGREES, 360-CDU DEGREES
                OCT             00000                           #     (SFCONS IN DEGINSF)
                OCT             10707                           # DP DEGREES (90)
                OCT             03435                           #         UPPED BY 1
                OCT             13070                           # DP DEGREES (360)(POINT BETWN BITS 11-12)
                OCT             34345                           #         UPPED BY 1
                OCT             00005                           # DEGREES (180)
## Page 313
                OCT             21616
                OCT             26113                           # WEIGHT2
                OCT             31713
                OCT             00070                           # POSITION5
                OCT             20460
                OCT             01065                           # POSITION4
                OCT             05740
                OCT             11414                           # VELOCITY2     (POINT BETWN BITS 11-12)
                OCT             31463
                OCT             07475                           # VELOCITY3
                OCT             16051
                OCT             00001                           # ELEVATION DEGREES
                OCT             03434
                OCT             00047                           # RENDEZVOUS RADAR RANGE
                OCT             21135
                OCT             77766                           # RENDEZVOUS RADAR RANGE RATE
                OCT             50711
                2DEC*           .9267840599     E5      B-28*   # LANDING RADAR ALTITUDE

                OCT             00002                           # INITIAL/FINAL ALTITUDE
                OCT             23224
                OCT             00014                           # ALTITUDE RATE
                OCT             06500
                OCT             00012                           # FORWARD/LATERAL VELOCITY
                OCT             36455
                OCT             04256                           # ROT HAND CONT ANGLE RATE
                OCT             07071
                2DEC*           -1.552795030    E5      B-28*   # LANDING RADAR VELX

                2DEC*           .8250825087     E5      B-28*   # LANDING RADAR VELY

                2DEC*           1.153668673     E5      B-28*   # LANDING RADAR VELZ

                OCT             04324                           # POSITION7
                OCT             27600
                OCT             00036                           # TRIM DEGREES2
                OCT             20440
                OCT             00035                           # COMPUTED ALTITUDE
                OCT             30400
                OCT             23420                           # DP DEGREES
                OCT             00000
                2DEC            30480           B-19            # POSITION 9

                2DEC            30.48           B-7             # VELOCITY4

                2DEC            100             B-8             # RADIANS

                                                                # END OF SFINTAB
## Page 314

SFOUTAB         OCT             05174                           # WHOLE, DP TIME (SEC)
                OCT             13261
                OCT             00000                           # SPARE
                OCT             00000
                OCT             00000                           # CDU DEGREES, 360-CDU DEGREES
                OCT             00000                           #     (SFCONS IN DEGOUTSF, 360-CDUO)
                OCT             00714                           # DP DEGREES (90) (POINT BETWN BITS 7-8)
                OCT             31463
                OCT             13412                           # DP DEGREES (360)
                OCT             07534
                OCT             05605                           # DEGREES (180)
                OCT             03656
                OCT             00001                           # WEIGHT2
                OCT             16170
                OCT             00441                           # POSITION5
                OCT             34306
                OCT             07176                           # POSITION4     (POINT BETWN BITS 7-8)
                OCT             21603
                OCT             15340                           # VELOCITY2
                OCT             15340
                OCT             01031                           # VELOCITY3     (POINT BETWN BITS 7-8)
                OCT             21032
                OCT             34631                           # ELEVATION DEGREES
                OCT             23146
                OCT             00636                           # RENDEZVOUS RADAR RANGE
                OCT             14552
                OCT             74552                           # RENDEZVOUS RADAR RANGE RATE
                OCT             70307
                2DEC            1.079           E-5     B14     # LANDING RADAR ALTITUDE

                OCT             14226                           # INITIAL/FINAL ALTITUDE
                OCT             31757
                OCT             02476                           # ALTITUDE RATE
                OCT             05531
                OCT             02727                           # FORWARD/LATERAL VELOCITY
                OCT             16415
                OCT             00007                           # ROT HAND CONT ANGLE RATE
                OCT             13734
                2DEC            -.6440          E-5     B14     # LANDING RADAR VELX

                2DEC            1.212           E-5     B14     # LANDING RADAR VELY

                2DEC            .8668           E-5     B14     # LANDING RADAR VELZ

                OCT             34772                           # POSITION7
                OCT             07016
                OCT             01030                           # TRIM DEGREES2
                OCT             33675
                OCT             01046                           # COMPUTED ALTITUDE
                OCT             15700
## Page 315
                OCT             00321                           # DP DEGREES
                OCT             26706
                2DEC            17.2010499      B-7             # POSITION 9

                2DEC            .032808399                      # VELOCITY4
                2DEC            .32                             # RADIANS

                                                                # END OF SFOUTAB

                                                                # NN     SF CONSTANT      SF ROUTINE

IDADDTAB        ECADR           TTOGO                           # 40    MIN/SEC                 M/S
                ECADR           VGDISP                          # 40    VEL3                    DP3
                ECADR           DVTOTAL                         # 40    VEL3                    DP3
                ECADR           DSPTEM1                         # 41    CDU DEG                 CDU
                ECADR           DSPTEM1         +1              # 41    ELEV DEG                ARTH
                OCT             0                               # 41    SPARE COMPONENT
                ECADR           HAPO                            # 42    POS4                    DP3
                ECADR           HPER                            # 42    POS4                    DP3
                ECADR           VGDISP                          # 42    VEL3                    DP3
                ECADR           LAT                             # 43    DPDEG(360)              DP4
                ECADR           LONG                            # 43    DPDEG(360)              DP4
                ECADR           ALT                             # 43    POS4                    DP3
                ECADR           HAPOX                           # 44    POS4                    DP3
                ECADR           HPERX                           # 44    POS4                    DP3
                ECADR           TFF                             # 44    MIN/SEC                 M/S
                ECADR           TRKMKCNT                        # 45    WHOLE                   ARTH
                ECADR           TTOGO                           # 45    MIN/SEC                 M/S
                ECADR           +MGA                            # 45    DPDEG(360)              DP4
                ECADR           DAPDATR1                        # 46    OCTAL ONLY              OCT
                OCT             0                               # 46    SPARE COMPONENT
                OCT             0                               # 46    SPARE COMPONENT
                ECADR           LEMMASS                         # 47    WEIGHT2                 ARTH1
                ECADR           CSMMASS                         # 47    WEIGHT2                 ARTH1
                OCT             0                               # 47    SPARE COMPONENT
                ECADR           PITTIME                         # 48    TRIM DEG2               ARTH
                ECADR           ROLLTIME                        # 48    TRIM DEG2               ARTH
                OCT             0                               # 48    SPARE COMPONENT
                ECADR           R22DISP                         # 49    POS4                    DP3
                ECADR           R22DISP         +2              # 49    VEL3                    DP3
                ECADR           WHCHREAD                        # 49    WHOLE                   ARTH
                OCT             0                               # 50    SPARE
                OCT             0                               # 50    SPARE
                OCT             0                               # 50    SPARE
                ECADR           ALPHASB                         # 51    DPDEG(360)              DP4
                ECADR           BETASB                          # 51    DPDEG(360)              DP4
                OCT             0                               # 51    SPARE COMPONENT
                ECADR           ACTCENT                         # 52    DPDEG(360)              DP4
## Page 316
                OCT             00000                           # 52    SPARE COMPONENT
                OCT             00000                           # 52    SPARE COMPONENT
                OCT             00000                           # 53    SPARE
                OCT             00000                           # 53
                OCT             00000                           # 53
                ECADR           RANGE                           # 54    POS5                    DP1
                ECADR           RRATE                           # 54    VEL3                    DP3
                ECADR           RTHETA                          # 54    DPDEG(360)              DP4
                ECADR           NN                              # 55    WHOLE                   ARTH
                ECADR           ELEV                            # 55    DPDEG(360)              DP4
                ECADR           CENTANG                         # 55    DPDEG(360)              DP4
                ECADR           RR-AZ                           # 56    DPDEG(360)              DP4
                ECADR           RR-ELEV                         # 56    DPDEG(360)              DP4
                OCT             0                               # 56    SPARE COMPONENT
                OCT             0                               # 57    SPARE
                OCT             0                               # 57    SPARE
                OCT             0                               # 57    SPARE
                ECADR           POSTTPI                         # 58    POS4                    DP3
                ECADR           DELVTPI                         # 58    VEL3                    DP3
                ECADR           DELVTPF                         # 58    VEL3                    DP3
                ECADR           DVLOS                           # 59    VEL3                    DP3
                ECADR           DVLOS           +2              # 59    VEL3                    DP3
                ECADR           DVLOS           +4              # 59    VEL3                    DP3
                ECADR           VHORIZ                          # 60    VEL3                    DP3
                ECADR           HDOTDISP                        # 60    VEL3                    DP3
                ECADR           HCALC1                          # 60    COMP ALT                DP1
                ECADR           TTFDISP                         # 61    MIN/SEC                 M/S
                ECADR           TTOGO                           # 61    MIN/SEC                 M/S
                ECADR           OUTOFPLN                        # 61    POS7                    DP4
                ECADR           ABVEL                           # 62    VEL3                    DP3
                ECADR           TTOGO                           # 62    MIN/SEC                 M/S
                ECADR           DVTOTAL                         # 62    VEL3                    DP3
                ECADR           ABVEL                           # 63    VEL3                    DP3
                ECADR           HDOTDISP                        # 63    VEL3                    DP3
                ECADR           HCALC1                          # 63    COMP ALT                DP1
                ECADR           FUNNYDSP                        # 64    2INT                    2INT
                ECADR           HDOTDISP                        # 64    VEL3                    DP3
                ECADR           HCALC                           # 64    COMP ALT                DP1
                ECADR           SAMPTIME                        # 65    HMS (MIXED ONLY TO KEEP CODE 65) HMS
                ECADR           SAMPTIME                        # 65    HMS                     HMS
                ECADR           SAMPTIME                        # 65    HMS                     HMS
                ECADR           RSTACK          +6              # 66    LANDING RADAR ALT       DP1
                OCT             0                               # 66    LR POSITION            LRPOS
                OCT             0                               # 66    SPARE COMPONENT
                ECADR           RSTACK                          # 67    LANDING RADAR VELX      DP1
                ECADR           RSTACK          +2              # 67    LANDING RADAR VELY      DP1
                ECADR           RSTACK          +4              # 67    LANDING RADAR VELZ      DP1
                ECADR           RANGEDSP                        # 68    POS7                    DP4
                ECADR           TTFDISP                         # 68    MIN/SEC                 M/S
                ECADR           DELTAH                          # 68    COMP ALT                DP1
## Page 317
                ECADR           DLANDZ                          # 69    COMP ALT                DP1
                ECADR           DLANDY                          # 69    COMP ALT                DP1
                ECADR           DLANDX                          # 69    COMP ALT                DP1
                ECADR           AOTCODE                         # 70    OCTAL ONLY              OCT
                ECADR           AOTCODE         +1              # 70    OCTAL ONLY              OCT
                ECADR           AOTCODE         +2              # 70    OCTAL ONLY              OCT
                ECADR           AOTCODE                         # 71    OCTAL ONLY              OCT
                ECADR           AOTCODE         +1              # 71    OCTAL ONLY              OCT
                ECADR           AOTCODE         +2              # 71    OCTAL ONLY              OCT
                ECADR           CDUT                            # 72    360-CDU DEG          360-CDU
                ECADR           CDUS                            # 72    CDU DEG                 CDU
                OCT             0                               # 72    SPARE COMPONENT
                ECADR           TANG                            # 73    360-CDU DEG          360-CDU
                ECADR           TANG            +1              # 73    CDU DEG                 CDU
                OCT             0                               # 73    SPARE COMPONENT
                ECADR           TTOGO                           # 74    MIN/SEC                 M/S
                ECADR           YAW                             # 74    DPDEG(360)              DP4
                ECADR           PITCH                           # 74    DPDEG(360)              DP4
                ECADR           DIFFALT                         # 75    POS4                    DP3
                ECADR           T1TOT2                          # 75    MIN/SEC
                ECADR           T2TOT3                          # 75    MIN/SEC                 M/S
                ECADR           ZDOTD                           # 76    VEL3                    DP3
                ECADR           RDOTD                           # 76    VEL3                    DP3
                ECADR           XRANGE                          # 76    POS4                    DP3
                ECADR           TTOGO                           # 77    MIN/SEC                 M/S
                ECADR           YDOT                            # 77    VEL3                    DP3
                OCT             0                               # 77    SPARE COMPONENT
                ECADR           DNRRANGE                        # 78    RR RANGE            RR RANGE
                ECADR           DNRRDOT                         # 78    RR RANGE RATE  RR RANGE RATE
                ECADR           TTOTIG                          # 78    MIN/SEC                  M/S
                ECADR           CURSOR                          # 79    CDU DEG                 CDU
                ECADR           SPIRAL                          # 79    CDU DEG                 CDU
                ECADR           POSCODE                         # 79    WHOLE                   ARTH
                ECADR           DATAGOOD                        # 80    WHOLE                   ARTH
                ECADR           OMEGAD                          # 80    DPDEG(360)              DP4
                OCT             0                               # 80    SPARE COMPONENT
                ECADR           DELVLVC                         # 81    VEL3                    DP3
                ECADR           DELVLVC         +2              # 81    VEL3                    DP3
                ECADR           DELVLVC         +4              # 81    VEL3                    DP3
                ECADR           DELVLVC                         # 82    VEL3                    DP3
                ECADR           DELVLVC         +2              # 82    VEL3                    DP3
                ECADR           DELVLVC         +4              # 82    VEL3                    DP3
                ECADR           DELVIMU                         # 83    VEL3                    DP3
                ECADR           DELVIMU         +2              # 83    VEL3                    DP3
                ECADR           DELVIMU         +4              # 83    VEL3                    DP3
                ECADR           DELVOV                          # 84    VEL3                    DP3
                ECADR           DELVOV          +2              # 84    VEL3                    DP3
                ECADR           DELVOV          +4              # 84    VEL3                    DP3
                ECADR           VGBODY                          # 85    VEL3                    DP3
                ECADR           VGBODY          +2              # 85    VEL3                    DP3
## Page 318
                ECADR           VGBODY          +4              # 85    VEL3                    DP3
                ECADR           DELVLVC                         # 86    VEL3                    DP3
                ECADR           DELVLVC         +2              # 86    VEL3                    DP3
                ECADR           DELVLVC         +4              # 86    VEL3                    DP3
                ECADR           AZ                              # 87    CDU DEG                 CDU
                ECADR           EL                              # 87    CDU DEG                 CDU
                OCT             0                               # 87    SPARE COMPONENT
                ECADR           STARAD                          # 88    FRAC                    FRAC
                ECADR           STARAD          +2              # 88    FRAC                    FRAC
                ECADR           STARAD          +4              # 88    FRAC                    FRAC
                ECADR           LANDLAT                         # 89    DPDEG(90)               DP3
                ECADR           LANDLONG                        # 89    DPDEG(90)               DP3
                ECADR           LANDALT                         # 89    POS5                    DP1
                ECADR           RANGE                           # 90    POS5                    DP1
                ECADR           RRATE                           # 90    VEL3                    DP3
                ECADR           RTHETA                          # 90    DPDEG(360)              DP4
                ECADR           P21ALT                          # 91    POS4                    DP3
                ECADR           P21VEL                          # 91    VEL2                    DP4
                ECADR           P21GAM                          # 91    DPDEG(360)              DP4
                OCT             00000                           # 92    SPARE
                OCT             00000                           # 92
                OCT             00000                           # 92
                ECADR           OGC                             # 93    DPDEG(90)               DP3
                ECADR           OGC             +2              # 93    DPDEG(90)               DP3
                ECADR           OGC             +4              # 93    DPDEG(90)               DP3
                OCT             00000                           # 94    SPARE
                OCT             00000                           # 94
                OCT             00000                           # 94
                OCT             0                               # 95    SPARE
                OCT             0                               # 95    SPARE
                OCT             0                               # 95    SPARE
                OCT             0                               # 96    SPARE
                OCT             0                               # 96    SPARE
                OCT             0                               # 96    SPARE
                ECADR           DSPTEM1                         # 97    WHOLE                   ARTH
                ECADR           DSPTEM1         +1              # 97    WHOLE                   ARTH
                ECADR           DSPTEM1         +2              # 97    WHOLE                   ARTH
                ECADR           DSPTEM2                         # 98    WHOLE                   ARTH
                ECADR           DSPTEM2         +1              # 98    FRAC                    FRAC
                ECADR           DSPTEM2         +2              # 98    WHOLE                   ARTH
                ECADR           WWPOS                           # 99    POS9                    DP3
                ECADR           WWVEL                           # 99    VEL4                    DP2
                ECADR           WWBIAS                          # 99    RADIANS                 DP4
# END OF IDADDTAB

                                                                # NN    SF ROUTINES

RUTMXTAB        OCT             16351                           # 40    M/S, DP3, DP3
                OCT             00142                           # 41    CDU, ARTH
## Page 319
                OCT             16347                           # 42    DP3, DP3, DP3
                OCT             16512                           # 43    DP4, DP4, DP3
                OCT             22347                           # 44    DP3, DP3, M/S
                OCT             24443                           # 45    ARTH, M/S, DP4
                OCT             00000                           # 46    OCT
                OCT             00553                           # 47    ARITH1, ARITH1
                OCT             00143                           # 48    ARTH, ARTH
                OCT             06347                           # 49    DP3, DP3, ARTH
                OCT             0                               # 50    SPARE
                OCT             00512                           # 51    DP4, DP4
                OCT             00012                           # 52    DP4
                OCT             00000                           # 53    SPARE
                OCT             24344                           # 54    DP1, DP3, DP4
                OCT             24503                           # 55    ARTH, DP4, DP4
                OCT             00512                           # 56    DP4, DP4
                OCT             0                               # 57    SPARE
                OCT             16347                           # 58    DP3, DP3, DP3
                OCT             16347                           # 59    DP3, DP3, DP3
                OCT             10347                           # 60    DP3, DP3, DP1
                OCT             24451                           # 61    M/S, M/S, DP4
                OCT             16447                           # 62    DP3, M/S, DP3
                OCT             10347                           # 63    DP3, DP3, DP1
                OCT             10354                           # 64    2INT, DP3, DP1
                OCT             20410                           # 65    HMS, HMS, HMS
                OCT             00304                           # 66    DP1, LRPOS
                OCT             10204                           # 67    DP1, DP1, DP1
                OCT             10452                           # 68    DP4, M/S, DP1
                OCT             10204                           # 69    DP1, DP1, DP1
                OCT             0                               # 70    OCT, OCT, OCT
                OCT             0                               # 71    OCT, OCT, OCT
                OCT             00115                           # 72    360-CDU, CDU
                OCT             00115                           # 73    360-CDU, CDU
                OCT             24511                           # 74    M/S, DP4, DP4
                OCT             22447                           # 75    DP3, M/S, M/S
                OCT             16347                           # 76    DP3, DP3, DP3
                OCT             00351                           # 77    M/S, DP3
                OCT             22756                           # 78    RR RANGE, RR RANGE RATE, M/S
                OCT             06102                           # 79    CDU, CDU, ARTH
                OCT             00503                           # 80    ARTH, DP4
                OCT             16347                           # 81    DP3, DP3, DP3
                OCT             16347                           # 82    DP3, DP3, DP3
                OCT             16347                           # 83    DP3, DP3, DP3
                OCT             16347                           # 84    DP3, DP3, DP3
                OCT             16347                           # 85    DP3, DP3, DP3
                OCT             16347                           # 86    DP3, DP3, DP3
                OCT             00102                           # 87    CDU, CDU
                OCT             02041                           # 88    FRAC FOR EACH
                OCT             10347                           # 89    DP3, DP3, DP1
                OCT             24344                           # 90    DP1, DP3, DP4
                OCT             24507                           # 91    DP3, DP4, DP4
## Page 320
                OCT             00000                           # 92    SPARE
                OCT             16347                           # 93    DP3, DP3, DP3
                OCT             00000                           # 94    SPARE
                OCT             0                               # 95    SPARE
                OCT             0                               # 96    SPARE
                OCT             06143                           # 97    ARTH, ARTH, ARTH
                OCT             06043                           # 98    ARTH, FRAC, ARTH
                OCT             24247                           # 99    DP3, DP2, DP4
# END OF RUTMXTAB

                SBANK=          LOWSUPER
<|MERGE_RESOLUTION|>--- conflicted
+++ resolved
@@ -20,16 +20,13 @@
 ##                              in Luminary 99 than the other way around.)
 ##              2017-03-09      fix  ECADR 0 --> OCT 0
 ##                                   OCT     --> ECADR
-<<<<<<< HEAD
-##		2017-03-16 RSB	Comment-text fixes identified in 5-way
-##				side-by-side diff of Luminary 69/99/116/131/210.
-##				Changed 360-CDUD to 360-CDUO.
-##		2017-03-17 RSB	Comment-text fixes identified in diff'ing
-##				Luminary 99 vs Comanche 55.
-=======
-##              2007-03-12      Fix operand DNRANGE  -> DNRRANGE
+##              2017-03-16 RSB  Comment-text fixes identified in 5-way
+##                              side-by-side diff of Luminary 69/99/116/131/210.
+##                              Changed 360-CDUD to 360-CDUO.
+##              2017-03-17 RSB  Comment-text fixes identified in diff'ing
+##                              Luminary 99 vs Comanche 55.
+##              2007-03-19 HG   Fix operand DNRANGE  -> DNRRANGE
 ##                                          DNRRDCT  -> DNRRDOT
->>>>>>> e77f18a5
 
 ## Page 302
 # THE FOLLOWING REFERS TO THE NOUN TABLES
