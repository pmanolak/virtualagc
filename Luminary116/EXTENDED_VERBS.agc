--- conflicted
+++ resolved
@@ -13,27 +13,19 @@
 ## Contact:     Ron Burkey <info@sandroid.org>.
 ## Website:     www.ibiblio.org/apollo/index.html
 ## Mod history: 2017-01-22 MAS  Created from Luminary 99.
-<<<<<<< HEAD
-##		2017-02-23 RSB	CHKP00H -> CHKPOOH
-##		2017-03-06 RSB	Transcribed, and then proofed comment-text using
-##				3-way diff vs Luminary 99 and Luminary 131.
-##				(Admittedly, the former is more for detecting errors
-##				in Luminary 99 than the other way around.)
-##		2017-03-15 RSB	Comment-text fixes identified in 5-way
-##				side-by-side diff of Luminary 69/99/116/131/210.
-##		2017-03-17 RSB	Comment-text fixes identified in diff'ing
-##				Luminary 99 vs Comanche 55.
-=======
 ##              2017-02-23 RSB  CHKP00H -> CHKPOOH
 ##              2017-03-06 RSB  Transcribed, and then proofed comment-text using
 ##                              3-way diff vs Luminary 99 and Luminary 131.
 ##                              (Admittedly, the former is more for detecting errors
 ##                              in Luminary 99 than the other way around.)
-##              2017-03-13 HG   Add missing statement adres NEED2FLG
+##              2017-03-15 RSB  Comment-text fixes identified in 5-way
+##                              side-by-side diff of Luminary 69/99/116/131/210.
+##              2017-03-17 RSB  Comment-text fixes identified in diff'ing
+##                              Luminary 99 vs Comanche 55.
+##              2017-03-19 HG   Add missing statement adres NEED2FLG
 ##                              Fix values OCT 33113 --> OCT 33133 (DSPLYMSK)
 ##                                         OCT 13113 --> OCT 13133 (BOOLSMSK)
 ##                              Fix operator TC --> TCF
->>>>>>> e77f18a5
 
 ## Page 262
                 BANK            7
@@ -520,15 +512,9 @@
                 CADR            IMUSTALL
                 TC              ENDEXTVB
 
-<<<<<<< HEAD
 FINEK2          CAF             LGYROBIN                        # PINBALL LEFT COMMANDS IN OGC REGIST5RS
-                TC              BANKCALL                        
-                CADR            IMUPULSE                        
-=======
-FINEK2          CAF             LGYROBIN                        # PINBALL LEFT COMMANDS IN OGC REGISTERS
                 TC              BANKCALL
                 CADR            IMUPULSE
->>>>>>> e77f18a5
 
                 TC              BANKCALL                        # WAIT FOR PULSES TO GET OUT.
                 CADR            IMUSTALL
