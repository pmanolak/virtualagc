#!/usr/bin/env python3
'''
License:    The author, Ron Burkey, declares this program to be in the Public
            Domain, and may be used or modified in any way desired.
Filename:   xplBuiltins.py
Purpose:    This is part of the port of the original XPL source code for 
            HAL/S-FC into Python.  It contains what might be thought of as the
            global variables accessible by all other source files.
Contact:    The Virtual AGC Project (www.ibiblio.org/apollo).
History:    2023-09-07 RSB  Split the former g.py into two files, this one
                            (xplBuiltins.py) containing just functions, and g.py
                            (which continues to contain all of the variables
                            and constants).
'''

import sys
import os
import pathlib
from time import time_ns
from datetime import datetime
from decimal import Decimal, ROUND_HALF_UP
import json
import math
import ebcdic
from virtualenv.create.via_global_ref.builtin import via_global_self_do

# This is the root directory for imports.
scriptFolder = os.path.dirname(__file__)  # Requires / at the end.
scriptParentFolder = str(pathlib.Path(scriptFolder).parent.absolute())

outUTF8 = ("--utf8" in sys.argv[1:])


# Python's native round() function uses a silly method (in the sense that it is
# unlike the expectation of every programmer who ever lived) called 'banker's
# rounding', wherein half-integers sometimes round up and sometimes
# round down.  Good for bankers, I suppose, because rounding errors tend to
# sum to zero, but no help whatever for us.  Instead, hround() rounds
# half-integers upward.  Returns None on error.
def hround(x):
    try:
        i = int(Decimal(x).to_integral_value(rounding=ROUND_HALF_UP))
    except:
        # x wasn't a number.
        return None
    return i

'''
The following stuff is for converting back and forth from Python
numerical values to System/360 double-precision (64-bit) floating 
point.

The IBM documentation I've seen for the floating-point format
is pure garbage.  Fortunately, wikipedia ("IBM hexadecimal 
floating-point") explains it very simply.  Here's what it looks 
like in terms of 8 groups of 8 bits each:
    SEEEEEEE FFFFFFFF FFFFFFFF ... FFFFFFFF
where S is the sign, E is the exponent, and F is the fraction.
Single precision (32-bit) is the same, but with only 3 F-groups. 
The exponent is a power of 16, biased by 64, and thus represents
16**-64 through 16**63. The fraction is an unsigned number, of
which the leftmost bit represents 1/2, the next bit represents
1/4, and so on. 

As a special case, 0 is encoded as all zeroes.

E.g., the 64-bit hexadecimal pair 0x42640000 0x00000000 parses as:
    S = 0 (i.e., positive)
    Exponent = 16**(0x42-0x40) = 16**2 = 2**8.
    Fraction = 0.0110 0100 ...
or in total, 1100100 (binary), or 100 decimal.
'''
twoTo56 = 2 ** 56
twoTo52 = 2 ** 52


# Convert a Python integer or float to IBM double-precision float.  
# Returns as a pair (msw,lsw), each of which are 32-bit integers,
# or (0xff000000,0x00000000) on error.
def toFloatIBM(x):
    d = float(x)
    if d == 0:
        return 0x00000000, 0x00000000
    # Make x positive but preserve the sign as a bit flag.
    if d < 0:
        s = 1
        d = -d
    else:
        s = 0
    # Shift left by 24 bits.
    d *= twoTo56
    # Find the exponent (biased by 64) as a power of 16:
    e = 64
    while d < twoTo52:
        e -= 1
        d *= 16
    while d >= twoTo56:
        e += 1
        d /= 16
    if e < 0:
        e = 0
    if e > 127:
        return 0xff000000, 0x00000000
    # x should now be in the right range, so lets just turn it into an integer.
    f = hround(d)
    # Convert to a more-significant and less-significant 32-word:
    msw = (s << 31) | (e << 24) | (f >> 32)
    lsw = f & 0xffffffff
    return msw, lsw


# Inverse of toFloatIBM(): Converts more-significant and less-significant 
# 32-bit words of an IBM DP float to a Python float.
def fromFloatIBM(msw, lsw):
    s = (msw >> 31) & 1
    e = ((msw >> 24) & 0x7f) - 64
    f = ((msw & 0x00ffffff) << 32) | (lsw & 0xffffffff)
    x = f * (16 ** e) / twoTo56
    if s != 0:
        x = -x
    return x

'''
# Test of the IBM float conversions.  Note that aside from showing that
# toFloatIBM() and fromFloatIBM() are inverses, it also reproduces the 
# known value 100 -> 0x42640000,0x00000000.
for s in range(-1, 2, 2):
    for e in range(-10, 11):
        x = s * 10 ** e
        msw, lsw = toFloatIBM(x)
        y = fromFloatIBM(msw, lsw)
        print(x, "0x%08x,0x%08x" % (msw, lsw), y)
'''

#------------------------------------------------------------------------------
# Here's some stuff intended to functionally replace some of XPL's 'implicitly
# declared' functions and variables while retaining roughly the same syntax.

# Here's are lists of all open "devices", by their "device number". If the 
# device isn't open, then the entry in the inputDevices[] and/or outputDevices[] 
# array(s) is a Python None.  Note that the behavior of output devices 0 and 1
# (both stdout) are hard-coded in the OUTPUT function and bypass the 
# inputDevices[] list entirely.
#
# When there is Python file associated with the device, the value will be a
# Python dictionary structured as follows:
#    {
#        "file":     The associated Python file object,
#        "open":     Boolean (True if open, False if closed),
#        "pds":      For PDS datasets only.  If "pds" isn't present, then the 
#                    file is a flat sequential dataset.  The value is the
#                    entire contents of the file (whether input or output)
#                    as a Python dictionary whose keys are the member names
#                    (each exactly 8 characters, right padded with spaces) and
#                    whose values are Python lists of strings.
#        "buf":      For a sequential file (either input or output), the 
#                    entire contents of the file, buffered as a list of strings.
#                    For a PDS file, the entire contents of the currently
#                    selected member, buffered as a list of strings.  In the
#                    case of a PDS *output* file, the buffer will not be 
#                    physically written to the file until an appropriate call
#                    to MONITOR(1, ...) occurs.
#        "mem":      For a PDS file, the member name last found by 
#                    MONITOR(2).  Not used for a flat sequential file.
#        "ptr":      The index of the last line returned by an INPUT();
#                    for a "buf" it's the index within the file as a whole,
#                    while for a "pds" it's the index within the member,
#    }
# For "pds", the dictionary keys are "member names", each of which is 
# precisely 8 characters long (including padding by spaces on the right).  
# The value associated with a member key is the entire contents of that member 
# as a list of strings.

maxDevices = 10
inputDevices = [None] * maxDevices
outputDevices = [None] * maxDevices


def openGenericInputDevice(name, isPDS=False, rw=False):
    if rw:
        mode = "r+"
    else:
        mode = "r"
    try:
        f = open(name, mode)
    except:
        f = open(scriptParentFolder + "/" + name, mode)
    inputDevice = {
        "file": f,
        "open": True,
        "ptr":-1,
        "buf": []
        }
    if isPDS:
        inputDevice["pds"] = json.load(f)
        inputDevice["mem"] = ""
    return inputDevice

    
def openGenericOutputDevice(name, isPDS=False):
    outputDevice = {
        "file": open(scriptParentFolder + "/" + name, "w"),
        "open": True,
        "ptr":-1,
        "buf": []
        }
    if isPDS:
        outputDevice["pds"] = {}
    return outputDevice

if "--help" not in sys.argv:
    # Note that while textual-data files (the "buf" and "pds" files from above)
    # are handled by the INPUT(...)/OUTPUT(...) mechanism, random-access files
    # are handled by the entirely-different FILE() method. Thus random-access files
    # do not appear in inputDevices[] and outputDevices[] above, but rather in
    # files[] below.  And although all are accessed by "file number", with the 
    # file numbers overlapping all three of these cases, the individual files of
    # the same file-number differ essentially entirely.  The entries of the files[] 
    # array are 3-lists of the open random-access file pointer, the record size, 
    # and the current file size (in bytes).
    files = [None]
    for i in range(1, 7):
        f = open(scriptParentFolder + "/FILE%d.bin" % i, "w+b")
        f.seek(2, 0)
        files.append([f, 7200, f.tell()])
    
def SHL(a, b):
    return a << b


def SHR(a, b):
    return a >> b


# Some of the MONITOR calls are listed beginning on PDF p. 826 of the "HAL/S-FC
# & HAL/S-360 Compiler System Program Description" (IR-182-1).  Note that the
# only function numbers actually appearing in the source code are:
#    0-10, 12, 13, 15-18, 21-23, 31-32
# The latter two aren't mentioned in the documentation.  On the other hand,
# the file MONITOR.ASM contains the code (unfortunately in IBM Basic Assembly
# Language, BAL) that handles all calls to MONITOR(), beginning at line 2644.
# Unfortunately, the BAL code is rather opaque to those of us who understand
# neither BAL nor the runtime environment provided by the these old IBM 
# computers.  There are some comments in the BAL code, however, which may
# provide a little more insight than provided by the non-comments in the 
# IR-182.1, so I've brought those comments over into the code below.
compilerStartTime = time_ns()
dwArea = None
compilationReturnBits = 0
namePassedToCompiler = ""

redirections = [0, 1, 2, 3, 4, 5, 6, 7, 8, 9]  # For MONITOR(8).


def MONITOR(function, arg2=None, arg3=None):
    global inputDevices, outputDevices, dwArea, compilationReturnBits, \
            namePassedToCompiler, files, redirections
    
    def error(msg=''):
        if len(msg) > 0:
            msg = '(' + msg + ') '
        print("\nError %sin MONITOR(%s,%s,%s)" % \
              (msg, str(function), str(arg2), str(arg3)), file=sys.stderr)
        sys.exit(1)
    
    def close(n):
        global outputDevices
        device = outputDevices[n]
        if isinstance(device, list) and "open" in device and device["open"]: 
            device["file"].close()
            device["open"] = False
        else:
            # print("\nTrying to close device %d, which is not open" % n)
            pass
    
    # Close an OUTPUT file.
    if function == 0: 
        n = arg2
        close(n)
    
    # Stow function.
    elif function == 1:
        n = arg2
        member = arg3
        device = outputDevices[n]
        if device == None or not device["open"]:
            error("not open")
        if "pds" not in device:
            error("not PDS")
        file = device["file"]
        pds = device["pds"]
        if member in pds:
            returnValue = 1
        else:
            returnValue = 0
        pds[member] = device["buf"]
        device["buf"] = []
        file.seek(0)
        j = json.dump(pds, file, indent=4)
        file.flush()
        file.truncate()
        file.flush()
        return returnValue
    
    # FIND-prepare for PDS INPUT.
    elif function == 2:
        redirect = redirections[arg2]
        temporary = redirect & 0x80000000
        n = redirect & 0x7FFFFFFF
        member = arg3
        if temporary:
            file = outputDevices[n]
        else:
            file = inputDevices[n]
        if "pds" not in file:
            error("not PDS")
        if member in file["pds"]:
            file["mem"] = member
            file["ptr"] = -1
            return 0
        return 1
    
    # Close an INPUT file.
    elif function == 3: 
        redirect = redirections[arg2]
        temporary = redirect & 0x8000000
        n = redirect & 0x7FFFFFFF
        redirections[arg2] = arg2
        if temporary:
            return
        close(n)
    
    # Change FILE blocking.
    elif function == 4:
        # Change block size of a random-access file.
        files[arg2][1] = arg3
    
    # Set up for floating point package.
    elif function == 5:
        # arg2 must be an array of 32-bit integers.
        dwArea = arg2
    
    # GETMAIN for pointer variable.
    elif function == 6:
        # This won't be right if the based variable is anything other than 
        # FIXED ... say if it's strings or multiple fields.  But it does add
        # at least as many array elements as needed.  Any other errors will 
        # have to be caught downstream, since there's simply not enough info
        # supplied to take care of it here.
        array = arg2
        n = arg3
        try:
            while len(array) < n:
                array.append(0)
            return 0
        except:
            error()
    
    # FREEMAIN pointer variable storage
    elif function == 7:
        array = arg2
        n = arg3
        try:
            while n > 0:
                array.pop(-1)
        except:
            error()
    
    # Set PDS DDNAME.
    elif function == 8:
        # Function 8 is not covered by any documentation available to me.
        # (Well, IR-182-1 says it's "not used" and will cause an ABEND.)
        # At any rate, I'm guessing somewhat.
        fileno = arg2
        filenum = arg3
        if fileno < 1 or fileno >= maxDevices or \
                filenum < 1 or (filenum & 0x7FFFFFFF) >= maxDevices:
            error("Illegal FILENO or FILENUM in MONITOR(8)")
        redirections[fileno] = filenum
    
    # Compile-time eval of floating point
    elif function == 9:
        '''
        This is a bit confusing, so let me try to summarize my understanding of
        it.  There are no built-in floating-point operations in XPL nor 
        (apparently) in the 360 CPU, so they're handled in a roundabout way via
        the MONITOR(5,...) and MONITOR(9,...) calls.  MONITOR(5) sets ups a 
        working array in which to hold floating-point operands and results.
        The values are stored in IBM DP floating-point format, each of which
        requires 2 32-bit words, 1 for the most-significant part and 1 for the 
        less-significant part.  The first two entries in the working area
        specified by MONITOR(5) comprise operand0 (and the result), while the 
        second two entries comprise operand1 (if needed). 
        '''
        if dwArea == None:
            print("\nNo MONITOR(5) prior to MONITOR(9)", file=sys.stderr)
            exit(1)
        op = arg2
        try:
            # Get operands from the defined working area, and convert them
            # from IBM floating point to Python floats.
            value0 = fromFloatIBM(dwArea[0], dwArea[1])
            value1 = fromFloatIBM(dwArea[2], dwArea[3])
            # Perform the binary operations.
            if op == 1:
                value0 += value1
            elif op == 2:
                value0 -= value1
            elif op == 3:
                value0 *= value1
            elif op == 4:
                value0 /= value1
            elif op == 5:
                value0 = pow(value0, value1)
            # Or perform the unary operations, which are all trig functions.
            # Unfortunately, the documentation doesn't specify the angular 
            # units.  I assume they're radians.
            elif op == 6:
                value0 = math.sin(value0)
            elif op == 7:
                value0 = math.cos(value0)
            elif op == 8:
                value0 = math.tan(value0)
            elif op == 9:
                value0 = math.exp(value0)
            elif op == 10:
                value0 = math.log(value0)
            elif op == 11:
                value0 = math.sqrt(value0)
            else:
                return 1
            # Convert the result back to IBM floats, and store in working area.
            dwArea[0], dwArea[1] = toFloatIBM(value0)
            return 0
        except:
            return 1
    
    # Character to floating-point conversion.
    elif function == 10:
        if dwArea == None:
            print("\nNo MONITOR(5) prior to MONITOR(10)", file=sys.stderr)
            exit(1)
        s = arg2
        try:
            dwArea[0], dwArea[1] = toFloatIBM(float(s))
            return 0
        except:
            return 1
    
    # Not supported
    elif function == 11:
        error("Call to MONITOR(11)")
    
    # Floating-point to character conversion.
    elif function == 12:
        p = arg2  # 0 for SP, 8 for DP
        value = fromFloatIBM(dwArea[0], dwArea[1])
        '''
        The "standard" HAL format for floating-point numbers is described on 
        p. 8-3 of "Programming in HAL/S", though unfortunately the number of
        significant digits provided for SP vs DP is not specified and is simply
        said to be implementation dependent.  To summarize the format:
            0.0:        Printed as " 0.0" (notice the leading space.
            Positive:   Printed as " d.ddd...E±ee"
            Negative:   Printed as "-d.ddd...E±ee"
        Given that 2**24 = 16777216 (8 digits) and 2**56 = 72057594037927936
        (17 digits), it should be the case that SP and DP are *fully* accurate
        only to 7 digits and 16 digits respectively.  Moreover, there is always
        exactly 1 digit (non-zero) to the left of the decimal point.  Therefore,
        for SP and DP, it would be reasonable to have 6 and 15 digits to the
        right of the decimal point respectively. (See also yaHAL-S/palmatAux.py.)
        '''
        if value == 0.0:
            return " 0.0"
        if p == 0:
            fpFormat = "%+2.6e"
        else:
            fpFormat = "%+2.15e"
        value = fpFormat % value
        if value[:1] == "+":
            value = " " + value[1:]
        value = value.replace("e", "E")
        return value
    
    # For options passing.
    elif function == 13:
        # Unneeded
        return 0
    
    # For SDF handling.
    elif function == 14:
        # TBD
        pass
    
    # PDS member revision level ind & cat number.
    elif function == 15:
        # The documentation (section 13.3 of IR-182-1) isn't entirely
        # clear to me.  The way the calling software uses the returned
        # value implies to me that while the return is a 32-bit
        # integer, its upper halfword is treated as a string
        # consisting of a two EBCDIC characters, while the lower
        # halfword is treated as a short integer.  However,
        # I still don't understand where the data is supposed to 
        # come from.
        return 0xF0F10000
    
    # Incorporate flags into return code.
    elif function == 16:
        try:
            orFlag = 0x80 & arg2
            code = 0x7F & arg2
            if orFlag:
                compilationReturnBits |= code
            else:
                compilationReturnBits = code
        except:
            error()
    
    # Set compilation characteristic name
    elif function == 17:
        namePassedToCompiler = arg2
    
    # Get current task elapsed time
    elif function == 18:
        return (time_ns() - compilerStartTime) // 10000000
    
    # GETMAIN a list of areas
    elif function == 19:
        # TBD
        pass
    
    # FREEMAIN a list of areas
    elif function == 20:
        # TBD
        pass
    
    # Determine how much core is left
    elif function == 21:
        return 1000000000
    
    # Calls to the SDF access package.
    elif function == 22:
        pass
    
    # Return program identification.
    elif function == 23:
        return "REL32V0   "
    
    # Read a block of a load module.
    elif function == 24:
        # TBD
        pass
    
    # Read a mass-memory load block.
    elif function == 25:
        # TBD
        pass
    
    # Read a MAF (memory analysis file) block
    elif function == 26:
        # TBD
        pass
    
    # Write a MAF block
    elif function == 27:
        # TBD
        pass
    
    # Link to dump analysis service routine
    elif function == 28:
        # TBD
        pass
    
    # Return current page number
    elif function == 29:
        # TBD
        return 0
    
    # Return JFCB as string
    elif function == 30:
        # TBD
        pass
    
    # Virtual-memory lookahead service.
    elif function == 31:
        pass
    
    # Find out subpool minimum size.  (Actually, MONITOR.ASM says "monimum".
    # I assume that's an error, but perhaps it's correct and just too witty for
    # me to understand.)
    elif function == 32:  # Returns the 'storage increment', whatever that may be.
        return 16384
    
    # Find out FILE max REC# and BLKSIZ.
    elif function == 33:
        pass
    
'''
The following function replaces the XPL constructs
    OUTPUT(fileNumber) = string
    OUTPUT = string      , which is shorthand for OUTPUT(0)=string.
The carriage-control characters for fileNumber 1 may be
the so-called ANSI control characters:
    '_'    Single space the line and print
    '0'    Double space the line and print
    '-'    Triple space the line and print
    '+'    Do not space the line and print (but does return carriage to left!)
    '1'    Form feed
    'H'    Heading line.
    '2'    Subheading line.
    ...    Others
'''
headingLine = ''
subHeadingLine = ''
pageCount = 0
# The reason I've turned LINE_COUNT into a class, is that I only realized 
# belatedly that if xplBuiltins is imported as a module, the importers never
# see any updates to the LINE_COUNT.  This was the cheapest way I could fix it
# after the fact.
class lineCount:
    def __init__(self):
        self.LINE_COUNT = 0
lc = lineCount() 
linesPerPage = 59  # Should get this from LINECT parameter.


def OUTPUT(fileNumber, string):
    global headingLine, subHeadingLine, pageCount
    if fileNumber > 1:
        file = outputDevices[fileNumber]
        if file == None:
            print("\nOUTPUT to nonexistent device %d" % fileNumber, \
                  file=sys.stderr)
            return
        if not file["open"]:
            print("\nOUTPUT to closed device %d" % fileNumber, \
                  file=sys.stderr)
            return
        file["buf"].append(string)
        if "pds" not in file:
            f = file["file"]
            if outUTF8:
                string = string.replace("`", "¢").replace("~", "¬")
            f.write(string + '\n')
            f.flush()
        return
    if fileNumber == 0:
        string = ' ' + string
        fileNumber = 1
    if fileNumber == 1:
        ansi = string[:1]
        queue = []
        if ansi == ' ': 
            queue.append('')
        elif ansi == '0': 
            queue.append('')
            queue.append('')
        elif ansi == '-':
            queue.append('')
            queue.append('')
            queue.append('')
        elif ansi == '+':
            # This would overstrike the line.  I.e., it's like a carriage return
            # without a line feed.  But I have no actual way to do that, so we 
            # need to advance to the next line.
            queue.append('')
            pass
        elif ansi == '1':
            lc.LINE_COUNT = linesPerPage
        elif ansi == 'H':
            headingLine = string[1:]
            return
        elif ansi == '2':
            subHeadingLine = string[1:]
            return
        if outUTF8:
            queue.append(string[1:].replace("`", "¢").replace("~", "¬"))
        else:
            queue.append(string[1:])
        for i in range(len(queue)):
            if lc.LINE_COUNT == 0 or lc.LINE_COUNT >= linesPerPage:
                if pageCount > 0:
                    print('\n\f', end='')
                pageCount += 1
                lc.LINE_COUNT = 0
                if len(headingLine) > 0:
                    print(headingLine + ("     PAGE %d" % pageCount))
                else:
                    print("PAGE %d" % pageCount)
<<<<<<< HEAD
                LINE_COUNT += 1
=======
                lc.LINE_COUNT += 1
>>>>>>> 6a4f54bc
                if len(subHeadingLine) > 0:
                    print(subHeadingLine)
                    lc.LINE_COUNT += 1
                if lc.LINE_COUNT > 0:
                    print()
<<<<<<< HEAD
                    LINE_COUNT += 1
            print(queue[i], end='')
            if i < len(queue) - 1:
                print()
                LINE_COUNT += 1
=======
                    lc.LINE_COUNT += 1
            print(queue[i], end='')
            if i < len(queue) - 1:
                print()
                lc.LINE_COUNT += 1
>>>>>>> 6a4f54bc

'''
    fileNumber 0,1  stdin, presumably the source code.
    fileNumber 4    Apparently, includable source consists of members of a
                    PDS, and this device number is attached to such a PDS.
    fileNumber 5    Error library (a PDS).
    fileNumber 6    An access-control PDS, providing acceptable language subsets
    fileNumber 7    For reading in structure templates from PDS.

There are cases for certain PDS files where output is both written to the 
file and read back from it as well.  In those cases ... TBD.

The available documentation doesn't tell us what INPUT() is supposed to return
at the end-of-file or end-of-member, though the XPL code I've looked at 
indicates the following:

    End of PDS member           A zero-length string.  E.g., INTERPRE sets
                                a flag called EOF_FLAG upon encountering such a
                                string.
    
    End of sequential file      A zero-length string.  At least, that's what
                                I see in the READ_CARD procedure, which is 
                                what reads the HAL/S source-code files.  
                                However, it's possible for a sequential file to
                                contain zero-length strings other than at the
                                end, so at least for device 0 (source code),
                                I replace zero-length strings by strings which
                                contain a single blank

'''
asciiEOT = 0x04


def INPUT(fileNumber):
    fileNumber = redirections[fileNumber]
    temporary = fileNumber & 0x80000000
    fileNumber &= 0x7FFFFFFF
    try:
        if temporary:
            file = outputDevices[fileNumber]
        else:
            file = inputDevices[fileNumber]
        index = file['ptr'] + 1
        if "pds" not in file:
            data = file['buf']
        else:
            mem = file["mem"]
            data = file['pds'][mem]
        if index < len(data):
            file['ptr'] = index
            line = data[index]
            if len(line) == 0:
                line = ' '
            return line[:]
        else:
            return ''
    except:
        return None


# This function either reads a block from a random-access file, or else 
# writes one.  In either case, that data is a bytearray object.  Unfortunately,
# the original XPL used FILE() in one of two forms that give us some 
# problems duplicating the function in Python:
#    FILE(...) = array        # For output
#    array = FILE(...)        # For input
# Realize that in the latter form, we want to overwrite the array in place,
# so just returning the input data as a bytearray isn't going to do that.  
# Our workaround is to call the FILE() function in either of two forms, 
# recognizing the types of the parameters to distinguish between the
# input vs output cases:
#    FILE(fileNumber, recordNumber, array)    # For output
#    FILE(array, fileNumber, recordNumber)    # For input.
# In either case, array must be a bytearray of length equal to reclen, where
# reclen is the record length specified in files[fileNumber] when the file
# was opened, but no check is performed for that or any other error condition.
def FILE(arg1, arg2, arg3):
    global files
    
    if isinstance(arg1, bytearray):
        isInput = True
        inputArray = arg1
        fileNumber = arg2
        recordNumber = arg3
    else:
        isInput = False
        fileNumber = arg1
        recordNumber = arg2
        outputArray = arg3
    
    f = files[fileNumber][0]
    reclen = files[fileNumber][1]
    size = files[fileNumber][2]
    f.seek(recordNumber * reclen, 0)
    if isInput:
        data = bytearray(f.read(reclen))
        for i in range(reclen):
            try:
                inputArray[i] = data[i]
            except:
                print("Incomplete record %d (<%d bytes) from file %s" \
                      % (recordNumber, reclen, f.name), 
                      file = sys.stderr)
                sys.exit(1)
        return
    f.write(outputArray)
    if f.tell() > size:
        files[fileNumber][2] = f.tell()

# For XPL's DATE and TIME 'variables'.  DATE = (1000*(year-1900))+DayOfTheYear,
# while TIME=NumberOfCentisecondsSinceMidnight.  The timezone isn't specified
# by the definitions (as far as I know), so we just maintain consistency between
# the DATE and TIME, and use whatever TZ is the default.


def DATE():
    timetuple = datetime.now().timetuple()
    return 1000 * (timetuple.tm_year - 1900) + timetuple.tm_yday


def TIME():
    now = datetime.now()
    return  now.hour * 360000 + \
            now.minute * 6000 + \
            now.second * 100 + \
            now.microsecond // 10000


# From the way SUBSTR() is used in the LITDUMP module, it's clear
# that if ne2 is specified, then the function always returns exactly
# ne2 characters, padded with blanks if past the end of the input 
# string.  I.e., ne2 is *not* the max number of characters to return.
# However, from the behavior in TRUNCATE() of the SYTDUMP module, it
# does appear if the string is shorter when ne < 0, though it's 
# unclear exactly what the behavior is supposed to be then.
def SUBSTR(de, ne, ne2=None):
    if ne < 0:
        return ""
    if ne2 == None:
        return de[ne:]
    return "%-*s" % (ne2, de[ne: ne + ne2])

'''
Originally I thought that STRING() should work just like Python str().  
However, I now realize that what it's intended to do is
to receive a "pointer" like those appearing in LIT2, and to return
the string object associated with that pointer.  The "pointers" in 
LIT2 are 32-bit numbers of the (hex) form:
        TTPPPPPP
where TT is the length-1 of the string and PPPPPP is the "address" of
the string.  Which would be fine if these pointers really all came
from LIT2, because then the string data would always be in the 
LIT_CHAR[] array, so we could just use the offset into the LIT_CHAR[]
array as the address.  

(It turns out that the STRING() function is actually documented, on 
p. 13-4 of IR-182-1, and it's indeed what I said it was just now.)

Unfortunately, those are not the only places the input "pointers" come
from.  I find the following:
    Entries from LIT2[]
    Values provided by MONITOR(23)
    Values computed from (mask << 24) | ADDR(...)
    Entries from VOCAB_INDEX[]
    Entries from CON[]
    Entries from TYPE2[]
    Entries from VALS[]
We consequently have to get this whole chain of stuff working in the
same way, in spite of the fact that there are no absolute addresses
available in this port of the compiler.

Here's the way I've decided to work it.  If STRING() receives a string
as argument, it simply returns it.  However, if it receives a number
as an argument, then it's treated as TTPPPPPP, and the hintArray to which
PPPPPP applies must also be given to it as the array parameter.
If array[PPPPPP] is itself a string, then that's returned.  Finally,
if array[PPPPPP:] consists of numbers, then those are assumed to be
EBCDIC and LL of them are converted to characters and the return value
is the join of all of those characters.
'''


def STRING(s, hintArray=None):
    if isinstance(s, str):
        return str(s)
    length = ((s >> 24) & 0xFF) + 1
    index = s & 0xFFFFFF
    if isinstance(hintArray[index], str):
        return hintArray[index]
    string = ""
    for i in range(length):
        string = BYTE(string, len(string), hintArray[index + i])
    return string;


def LENGTH(s):
    return len(s)


def LEFT_PAD(s, n):
    return s.rjust(n, ' ')

'''
# Replaced by function of same name in HALINCL/COMROUT.
def PAD(s, n):
    if isinstance(s, int):
        s = str(s)
    return s.ljust(n, ' ')
'''


def MIN(a, b):
    return min(a, b)


def MAX(a, b):
    return max(a, b)

# For BYTE() and STRING_GT(), the ebcdic module is used to interconvert between
# strings and EBCDIC bytearrays.

# If s is a string (in our case, always encoded as ASCII), i an integer, and
# b a byte-code, then BYTE() has the following usages:
#    BYTE(s)                Returns byte-value of s[0].
#    BYTE(s,i)              Returns byte-value of s[i].
#    BYTE(s,i,b)            Sets byte-value of s[i] to b.
# Even though our strings are always encoded as ASCII, the byte-values 
# we associate with the individual characters are always EBCDIC.  We 
# therefore have to convert freely back and forth between EBCDIC and ASCII.
# The documentation doesn't recognize the possibility that the string s is 
# empty, and thus doesn't say what is supposed to be returned in that case.
# However, this does sometimes occur.


def BYTE(s, index=0, value=None):
    if not isinstance(s, str):
        print("Implementation error: BYTE called with non-string argument:", \
              s, file=sys.stderr)
        if False:
            0 / 0  # Just my way of triggering an error for the debugger.
        sys.exit(1)
    if value == None:
        try:
            c = s[index]
            if c == '`':  # Replacement for cent sign
                return 0x4A
            elif c == '~':  # Replacement for logical-not sign
                return 0x5F
            elif c == '\x04':  # Replacement for EOF.
                return 0xFE
            else:  # Everything else.
                return c.encode('cp1140')[0]  # Get EBCDIC byte code.
        except:
            return 0
    if value == 0x4A:  # Replacement for cent sign.
        c = '`'
    elif value == 0x5F:  # Replacement for logical-not sign.
        c = '~' 
    elif value == 0xFE:  # Replacement for EOF.
        c = '\x04'
    else:  # Everything else.
        c = bytearray([value]).decode('cp1140')
    return s[:index] + c + s[index + 1:]

    dummy[i] = dummy[i].rstrip('\n\r').replace("¬", "~")\
                        .replace("^", "~").replace("¢", "`").expandtabs(8)\
                        .ljust(80)


# STRING_GT() is completely undocumented, as far as I know.  I'm going to 
# assume it's a string-comparison operation.  As to whether the particular
# collation sequence is significant or not ...
def STRING_GT(s1, s2):
    return s1.encode('cp1140') > s2.encode('cp1140')


# The following is supposed to give the address in memory of the variable that's
# it's parameter.  Of course, that's specific to the IBM implementation, and
# (perhaps) utterly meaningless to us, so at least for now I'm simply providing
# it as a dummy.  Each "variable" is simply assigned a unique number, from 0
# upward.  This assumes that the variables are simple ... i.e., not arrays.
ADDResses = []


def ADDR(variable):
    global ADDResses
    if variable not in ADDResses:
        ADDResses.append(variable)
    return ADDResses.index(variable)
    
    return 0


# Inserts inline BAL instructions.  Obviously less than useless to us.  
# I'm not sure what to do with it.
def INLINE(arg1=None, arg2=None, arg3=None, arg4=None, arg5=None, \
           arg6=None, arg7=None, arg8=None, arg9=None, arg10=None):
    return


def EXIT():
    sys.exit(1)

'''
I have data stored in arrays of class instances which I want to save
as JSON, and to be able to restore it later from the JSON.  The
following works in Python 3, though I have suspicions about whether or 
not it's good practice that may be allowed in Python 4 (if such a thing
will ever exist).
'''


def saveClassArray(classArray, filename):
    a = []
    for entry in classArray:
        a.append(entry.__dict__)
    f = open(scriptParentFolder + "/" + filename, "w")
    json.dump(a, f, indent=4)
    f.close()


def loadClassArray(classType, filename):
    f = open(scriptParentFolder + "/" + filename, "r")
    j = json.load(f)
    f.close()
    a = []
    for entry in j:
        c = classType()
        c.__dict__ = entry
        a.append(c)
    return a

        <|MERGE_RESOLUTION|>--- conflicted
+++ resolved
@@ -687,29 +687,17 @@
                     print(headingLine + ("     PAGE %d" % pageCount))
                 else:
                     print("PAGE %d" % pageCount)
-<<<<<<< HEAD
-                LINE_COUNT += 1
-=======
                 lc.LINE_COUNT += 1
->>>>>>> 6a4f54bc
                 if len(subHeadingLine) > 0:
                     print(subHeadingLine)
                     lc.LINE_COUNT += 1
                 if lc.LINE_COUNT > 0:
                     print()
-<<<<<<< HEAD
-                    LINE_COUNT += 1
-            print(queue[i], end='')
-            if i < len(queue) - 1:
-                print()
-                LINE_COUNT += 1
-=======
                     lc.LINE_COUNT += 1
             print(queue[i], end='')
             if i < len(queue) - 1:
                 print()
                 lc.LINE_COUNT += 1
->>>>>>> 6a4f54bc
 
 '''
     fileNumber 0,1  stdin, presumably the source code.
