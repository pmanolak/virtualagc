# Copyright 2003-2007,2009-2010,2016-2018 Ronald S. Burkey <info@sandroid.org>
#
# This file is part of yaAGC.
#
# yaAGC is free software; you can redistribute it and/or modify
# it under the terms of the GNU General Public License as published by
# the Free Software Foundation; either version 2 of the License, or
# (at your option) any later version.
#
# yaAGC is distributed in the hope that it will be useful,
# but WITHOUT ANY WARRANTY; without even the implied warranty of
# MERCHANTABILITY or FITNESS FOR A PARTICULAR PURPOSE.  See the
# GNU General Public License for more details.
#
# You should have received a copy of the GNU General Public License
# along with yaAGC; if not, write to the Free Software
# Foundation, Inc., 59 Temple Place, Suite 330, Boston, MA  02111-1307  USA
#
# Filename:	Makefile
# Purpose:	This makefile is used (recursively) to build all
#		components of the Virtual AGC project, for Linux and
#		similar targets.
# Mods:		10/22/03 RSB	Wrote. 
#		11/02/03 RSB	Added Luminary131.
#		11/13/03 RSB	Added Colossus249.
#		05/01/04 RSB	Now provide yadsky also as yaDSKY, after install.
#		05/06/04 RSB	Now installs *.ini.
#		05/13/04 RSB	Now excludes *CVS* and *snprj* from the tarball.
#		05/14/04 RSB	Added PREFIX (for setting the installation
#				directory.
#		05/18/04 RSB	Added a datestamp to the dev. snapshot.
#		05/31/04 RSB	Move snapshot to ftp.
#		07/03/04 RSB	Added the Validation directory.
#		07/14/04 RSB	Added ControlPulseSim
#		08/09/04 RSB	Eliminate the contents of autom4te.cache/* when 
#				building a snapshot.  (These contents mess up
#				'configure' on some systems.)
#		08/10/04 RSB	Added the Sim* shell scripts to the installable
#				files.
#		08/12/04 RSB	Added NVER.  Went to v0.90.
#		08/13/04 RSB	Went to v20040813
#		08/24/04 RSB	Exclude ephemeris data from development snapshot,
#				but make a second file for it.
#		08/25/04 RSB	Added yaIMU.
# 		08/29/04 RSB	Made snapshot-ephemeris a separate target from
#				snapshot.
#		08/30/04 RSB	Moved the directory for snapshots from ftp space
#				into http space.
#		09/02/04 RSB	Changed yaIMU to yaUniverse.
#		01/10/05 RSB	Added binLEMAP.
#		04/30/05 RSB	Added CFLAGS
#		05/08/05 RSB	Added a 'snapshot' target.
#		05/14/05 RSB	Made some Mac OS X related changes for 'snapshot'.
#		05/28/05 RSB	Added yaDEDA.
#		06/02/05 RSB	Added yaAGS.
#		06/14/05 RSB	Updated the version code.
#		06/19/05 RSB	Added the NOGUI=yes command-line option.
#		07/06/05 RSB	Added Artemis072
#		07/28/05 RSB	Oops!  Had multiple "snapshot" targets.
#		08/04/05 RSB	Added the CURSES variable.
#		08/06/05 RSB	Now detect build-platform type using the
#				OSTYPE environment variable, which seems to
#				be reasonably consistent in distinguishing
#				at least the following cases:
#					OSTYPE=linux	
#					OSTYPE=darwin	(MacOS X)
#					OSTYPE=msys	(Msys on Win32)
#					OSTYPE=cygwin	(CygWin on Win32)
#				All of these cases use the "linux" Makefile,
#				but with very minor flourishes, except the
#				Msys case, which uses Makefile.Win32 instead.
#		01/09/06 RSB	Removed the prefix '-' from the lines that
#				build Artemis072.
#		02/26/06 RSB	Now creates a script called VirtualAgcUninstall
#				during installation.
#		03/05/07 RSB	Changed the default compiler flags to include
#				"-DALLOW_BSUB".  This allows yaAGC and friends
#				to pass instructions in the BSUB register upon
#				exiting from an interrupt-service routine.
#		03/01/09 RSB	Updated the version code.
#		03/05/09 RSB	Now builds VirtualAGC.
#		03/06/09 RSB	There are new targets: 'default' is the same 
#				as 'all'.  'all-archs' is like 'all', except 
# 				that 'all' builds only for the native platform
#				while 'all-archs' is used when running under
#				Linux to create the Linux, Win32, and Mac
#				stuff.
#		03/11/09 RSB	yaTelemetry added.
#		03/12/09 RSB	yaDSKY replaced by yaDSKY2, by default..
#		03/13/09 RSB	Added provisions for replacing yaDEDA by yaDEDA2.
#		03/16/09 RSB	"make clean" would fail if ./configure hadn't
#				been performed due to the fact that it isn't
#				needed when yaDSKY and yaDEDA aren't built.
#		03/19/09 RSB	Will now *try* to build yaDSKY/yaDEDA even if
#				yaDSKY2/yaDEDA2 are selected, and vice-versa.
#				However, failure won't a fatal error.  If find
#				it useful for both to be available for 
#				debugging.
#		03/28/09 RSB	Merged in yaACA3.
#		04/14/09 RSB	Made some mods to help this build in Solaris.
#		04/25/09 RSB	Fixed dev snapshots to exclude .svn directories.
#		04/26/09 RSB	Backed out all of the stuff that relies on
#				Makefile.Win32, and most stuff for OS 
#				auto-detection.  Removed the "os" target.
#				Removed the "install" target.
#		05/02/09 RSB	Added DEV_STATIC to change builds of binary
#				installers so that the wxWidgets-based programs
#				are dynamic-linked rather than static-linked.
#				However, it doesn't appear to me as though it
#				would change the size of the binary packages
#				in any significant way to use the dynamic
#				libraries, so I don't bother to do it.
#				Updated to make work with FreeBSD (PC-BSD 7.1).
#				Adjusted for SOLARIS.
#		05/23/09 RSB	Added Comanche055 to the normal build sequence.
#		06/07/09 RSB	Added Luminary099 to the normal build sequence.
#		06/29/09 RSB	Added the 'listings' target.
#		08/02/09 RSB	Now that I got rid of libreadline on the Win32
#				productin build (yesterday), I'm beginning to
#				experience readline-related problems (but 
#				different ones) on Linux.  I'm completely
#				disabling readline for all platforms for now,
#				until these problems can be fixed.
#		09/08/09 JL	Commented out Artemis072 from main build. 
#		01/30/10 RSB	Added yaASM.
#		02/16/10 RSB	Adjustments associated with getting
#				Artemis072 into the installers.
#		02/20/10 RSB	Updated version to 20100220 for release.
#		2011-04-27 JL	Added Colossus237.
#		2011-05-26 JL	Cleanup and rearrange. Add a 'missions' target to
#				build all mission versions. Make use of
#				parens/braces consistent. Add some shortcut 
#				variables for use in sub-make actions.
#		2016-08-07 RSB	Wasn't building the Validation "mission", needed
#				for the VirtualAGC installers.
#		2016-08-24 RSB	Solarium055 added to mission list.
#		2016-08-28 RSB	Somehow, the missions weren't being built before
#				the VirtualAGC installer, so neither the mission
#				binaries nor syntax-highlighted assembly listings
#				were included in the installer.
#		2016-08-29 RSB	Mods related to my personal-build situation, which
#				shouldn't affect anyone else.
#		2016-10-04 JL	Added 'format-missions' rukle to reformat all 
#				mission sources using yaYUL.
#		2016-10-21 RSB	Added AURORA12 to the missions.
#		2016-11-03 RSB	Added SUNBURST120 to the missions.
#		2016-11-08 RSB	Merged in block1 branch.
#		2016-11-16 RSB	Certain resources needed only by the "standard"
#				32-bit Linux VirtualAGC VM I'm now creating are
#				added to the installation bundle.  These are
#				related to debugging on Code::blocks. 
#		2016-11-17 RSB	Fixed a "sed --in-place ..." that doesn't work on
#				systems with non-GNU sed, such as FreeBSD or
#				Solaris.  Other fixes of a similar nature, for those
#				same operating systems.
#		2016-11-18 RSB	Removed yaACA2 from FreeBSD build.
#		2016-12-28 RSB	Added RETREAD44 to the mission list.
#		2017-02-04 RSB	Added SuperJob to the mission list.
#		2017-03-03 RSB	Added LUM99R2 to the list of missions.
#		2017-03-18 RSB	Added Luminary116 to mission list.
#		2017-03-27 RSB	Updated NVER for "releasing" a new installer and VM.
#		2017-04-17 RSB	Updated NVER.
#		2017-06-19 RSB	Updated NVER and added Sunburst37 to the mission list.
#		2017-08-01 MAS	Added LMY99R0 to the list of missions.
#		2017-08-23 RSB	Since Solarium doesn't presently assemble correctly in
#				Mac OS X, it is now only conditionally added to the 
#				mission list for non-Mac build systems.  Hopefully that's
#				temporary.
#		2017-08-24 RSB	Added FORCE_clang, FORCE_cc and FORCE_CC options.
#		2017-08-29 RSB	Added ZERLINA56 to mission list.
#		2017-08-31 RSB	Unconditionally returned Solarium to the mission list, since 
#				the yaYUL bug related to it that was expressing itself in 
#				Mac OS X has been fixed.
#		2018-09-04 MAS	Added LUMINARY130 to mission list.
#		2018-10-12 RSB	Added the Validation-hardware-simulation target.
#		2019-06-17 RSB	Added RETREAD50.
#		2019-07-23 RSB	Added SUNDIALE.
#		2019-07-27 MAS	Added LUM69R2.
#		2019-07-28 MAS	Added Luminary 97 and 98.
#		2019-07-31 RSB	Added COMANCHE051.
<<<<<<< HEAD
#		2019-09-17 MAS	Added Luminary 178.
=======
#		2019-08-16 RSB	Added Artemis071.
>>>>>>> edacfd83
#
# The build box is always Linux for cross-compiles.  For native compiles:
#	Use "make MACOSX=yes" for Mac OS X.
#	Use "gmake SOLARIS=yes" for Solaris.
#	Use "make WIN32=yes" for Windows.
#	Use "gmake FREEBSD=yes" for FreeBSD.
#	Use "make" for Linux.
# On some platforms, we simply can't deduce what C or C++ compiler is being used
# from the settings indicated above.  An example is Mac OS X, in which older versions
# of Xcode used gcc, but newer ones use clang (which we don't support).  Or so I'm 
# told.  At any rate, you can force using specific C and C++ compilers by giving their
# full pathnames. For example:
#	make MACOSX=yes FORCE_cc=/path/to/gcc FORCE_CC=/path/to/g++
# I have no systems myself on which this is an issue, so that's a feature I've never
# tested in any meaningful way.  Another available switch is FORCE_clang=yes, which makes
# certain changes that *may* allow building with clang rather than gcc.

# NVER is the overall version code for the release.
NVER:=\\\"2017-08-16\\\"
DATE:=`date +%Y%m%d`

# DON'T CHANGE THE FOLLOWING SWITCH *********************************
# This switch determines whether or not wxWidgets programs are built
# statically linked or dynamically linked for the binary installers
# associated with the development snapshots.  It has nothing whatever
# to do with normal builds by normal users.  Uncommented, they're
# static.  Commented, they're dynamic.  And yes, DEV_STATIC *should*
# be repeated.  I haven't fully worked out yet how to get the dynamic
# libraries into the installers, however, so don't use them!
DEV_STATIC=DEV_STATIC=yes
# *******************************************************************

# Select compiler basenames.  We use
#	${cc}	C compiler
#	${CC}	C++ compiler
# These are almost always gcc and g++, respectively, but on some
# platforms it's necessary to use non-GNU compilers (even if the 
# GNU compilers are actually available and installed)  in order to 
# be able to access the native builds of wxWidgets for programs
# like yaDSKY2. 
cc=gcc
CC=g++

ifdef SOLARIS
cc=cc
endif
ifdef IPHONE
cc=/Developer/Platforms/iPhoneOS.platform/Developer/usr/bin/arm-apple-darwin9-gcc-4.0.1
LIBS=
endif
ifdef FORCE_cc
cc=$(FORCE_cc)
endif

ifdef SOLARIS
CC=CC
endif
ifdef IPHONE
CC=/Developer/Platforms/iPhoneOS.platform/Developer/usr/bin/arm-apple-darwin9-g++-4.0.1
LIBS=
endif
ifdef FORCE_CC
CC=$(FORCE_CC)
endif

export cc
export CC

# Comment out the following line(s) to use yaDSKY rather than yaDSKY2 and/or 
# yaDEDA by yaDEDA2.  yaDSKY/yaDEDA have been replaced by yaDSKY2/yaDEDA2 
# principally because yaDSKY/yaDEDA are gtk+ based while yaDSKY2/yaDEDA2
# are wxWidgets based.  At present, I consider wxWidgets superior to gtk+
# (in this particular application) because: a) I can get it to work on a 
# wider range of platforms; b) I can link statically to it rather than 
# being forced to use shared libraries.  yaDSKY2/yaDEDA2 are drop-in 
# identically-featured replacements for yaDSKY/yaDEDA, except that certain
# options useful only in debugging or *only* for GTK+ aren't implemented.
# These include the --test-downlink, --relative-pixmaps, and --show-packets
# switches.  yaTelemetry has already been made available (and is the preferred
# method) to provide the --test-downlink functionaly.  And, of course, the 
# original versions of yaDSKY/yaDEDA are still available even though not 
# compiled by default.
YADSKY_SUFFIX=2
YADEDA_SUFFIX=2

# Uncomment the following line (or do 'make NOREADLINE=yes') if the build 
# gives errors related to readline.
NOREADLINE=yes

# The following line, if uncommented, allows my production builds for Win32
# to use libreadline.  If commented, they can't.  Native Win32 builds aren't
# affected.
#ReadlineForWin32=yes

# Uncomment the following line (or do 'make CURSES=yes') if the build fails
# with an indication that libcurses.a is needed.
#CURSES=yes

SNAP_PREFIX = /usr/local/yaAGC

# Does the compiler accept the -x switch?
DASHX=-x c

# Some adjustments for building in Solaris
ifdef SOLARIS
DASHX=
#NOREADLINE=yes
LIBS+=-L/usr/local/lib
LIBS+=-lsocket
LIBS+=-lnsl
CFLAGS0 += /opt/csw/include/wx-2.8
CFLAGS += /opt/csw/include/wx-2.8
dummy:=$(PATH):/opt/csw/bin
export PATH=$(dummy)
export SOLARIS
endif

# Some adjustments for building in Mac OS X
ifeq ($(OS),Darwin)
MACOSX=yes
endif

ifdef MACOSX
#NOREADLINE=yes
ISMACOSX:=MACOSX=yes
export MACOSX
endif

# Some adjustments for building in FreeBSD
ifdef FREEBSD
LIBS+=`pkg-config --libs gtk+-2.0`
LIBS+=`pkg-config --libs glib`
export FREEBSD
endif

# GROUP is the main group to which the USER belongs.  This seems to be defined
# as an environment variable in Mac OS X, but not in Linux.  You can override this
# with a command-line assignment, but it is only used for the 'snapshot' target.
# For example, "make GROUP=wheel snapshot".  However, the default behavior should
# be okay in Linux or Mac OS X (I hope).
ifndef GROUP
GROUP = users
endif

export DASHX

# Note:  The default build uses no CFLAGS; this makes it easier for a user in
# the field to build it, since unexpected problems won't throw them for a loop.
# But I personally want to build with 
#	CFLAGS=-Wall -Werror
# to catch every possible problem before sending it out into the world.
ifeq ($(USER),rburkey)
WEBSITE=../sandroid.org/public_html/apollo
CFLAGS0=-Werror -DALLOW_BSUB -g -O0
CFLAGS=-Wall $(CFLAGS0)
yaACA=-
else 
ifdef DEV_BUILD
CFLAGS0=-Werror -DALLOW_BSUB -g -O0
CFLAGS=-Wall $(CFLAGS0)
yaACA=-
else 
ifdef DEBUG_BUILD
CFLAGS0=-DALLOW_BSUB -g -O0
CFLAGS=$(CFLAGS0)
yaACA=-
else
CFLAGS0=-DALLOW_BSUB
CFLAGS=$(CFLAGS0)
yaACA=-
endif
endif
WEBSITE=..
endif
ifdef MACOSX
yaACA=-
endif
ifdef SOLARIS
yaACA=-
endif

LIBS2=
ifdef FORCE_clang
wxFLAGS=-Wno-potentially-evaluated-expression
export wxFLAGS
LIBS2=-lstdc++
endif

# Note:  The CURSES variable is misnamed.  It really is just any special libraries
# for yaAGC, yaAGS, or yaACA3 that depend on Win32 vs. non-Win32 native builds.
ifdef WIN32
export WIN32
EXT=.exe
CFLAGS0+=-I/usr/local/include
CFLAGS+=-I/usr/local/include
LIBS+=-L/usr/local/lib
LIBS+=-L/usr/lib
LIBS+=-lkernel32
LIBS+=-lwsock32
CURSES=../yaAGC/random.c
CURSES+=-lregex
else
CURSES=-lcurses
endif

ifdef MACOSX
CFLAGS0+=-I/opt/local/include -I/opt/local/include/allegro
CFLAGS+=-I/opt/local/include -I/opt/local/include/allegro
endif

ifdef SOLARIS
CFLAGS0 += -I/opt/csw/include/wx-2.8
CFLAGS += -I/opt/csw/include/wx-2.8
endif

ifdef MACOSX
CFLAGS0+=-DMACOSX=yes
CFLAGS+=-DMACOSX=yes
endif
ifdef SOLARIS
CFLAGS0+=-DSOLARIS=yes
CFLAGS+=-DSOLARIS=yes
endif
ifdef FREEBSD
CFLAGS0+=-DFREEBSD=yes
CFLAGS+=-DFREEBSD=yes
endif
export CFLAGS0
export CFLAGS

# We assume a *nix build environment.

include Makefile.yaAGC
ifndef PREFIX
PREFIX=/usr/local
endif

LIBS2+=$(LIBS)
BUILD = $(MAKE) PREFIX=$(PREFIX) NVER=$(NVER) CFLAGS="$(CFLAGS)" CURSES="$(CURSES)" LIBS2="$(LIBS2)" NOREADLINE=$(NOREADLINE) ReadlineForWin32=$(ReadlineForWin32) $(ARCHS) EXT=$(EXT)

# List of mission software directories to be built.
MISSIONS = Validation Zerlina56 Luminary131 Colossus249 Comanche055 
MISSIONS += Luminary099 Artemis072 Colossus237 Luminary130
MISSIONS += Aurora12 Sunburst120 Luminary210 Retread44 Luminary069
MISSIONS += SuperJob LUM99R2 Luminary116 Borealis Sunburst37 LMY99R0
MISSIONS += Retread50 SundialE LUM69R2 Luminary097 Luminary098
<<<<<<< HEAD
MISSIONS += Comanche051 Luminary178
=======
MISSIONS += Comanche051 Artemis071
>>>>>>> edacfd83
# ifndef MACOSX
MISSIONS += Solarium055 TRIVIUM TRIVIUM-repaired
# endif
export MISSIONS

# Missions needing code::blocks project files.
cbMISSIONS = Validation Luminary131 Colossus249 Comanche055 Luminary130
cbMISSIONS += Luminary099 Artemis072 Colossus237 Aurora12 Sunburst120 LMY99R0
cbMISSIONS += Luminary069 LUM99R2 Luminary116 Luminary210 Retread44 Borealis SuperJob
cbMISSIONS += LUM69R2 Luminary097 Luminary098 Luminary178
cbMISSIONS := $(patsubst %,%.cbp,$(cbMISSIONS))

# The base set of targets to be built always.
SUBDIRS = Tools yaLEMAP yaAGC yaAGS yaYUL ControlPulseSim yaUniverse
SUBDIRS += yaAGC-Block1-Pultorak yaAGCb1 yaUplinkBlock1 Validation-Block1
SUBDIRS += $(MISSIONS)

ifndef NOGUI
ifeq "$(YADEDA_SUFFIX)" ""
SUBDIRS += yaDEDA/src
else
SUBDIRS += yaDEDA2
endif
ifeq "$(YADSKY_SUFFIX)" ""
SUBDIRS += yaDSKY/src
else
SUBDIRS += yaDSKY2
endif
ifndef WIN32
SUBDIRS += yaACA
endif
ifndef FREEBSD
SUBDIRS += yaACA2
endif
SUBDIRS += yaACA3
SUBDIRS += yaTelemetry 
SUBDIRS += jWiz
SUBDIRS += yaDSKYb1
SUBDIRS += VirtualAGC
endif # NOGUI

# EXTSW is the switch for cp that's equivalent to -a in Linux.
ifdef MACOSX
EXTSW=-pR
else
ifdef SOLARIS
EXTSW=-r -@ -P
else
EXTSW=-a
endif
endif
export EXTSW

.PHONY: $(SUBDIRS)

.PHONY: default
default: all

.PHONY: $(MISSIONS) clean-missions format-missions
missions: $(MISSIONS)

$(MISSIONS): yaYUL Tools
	$(BUILD) -C $@

Validation-hardware-simulation: yaYUL
	$(BUILD) -C Validation $@.agc.bin 

clean-missions:
	for subdir in $(MISSIONS) ; do $(BUILD) -C $$subdir clean ; done

format-missions:
	for subdir in $(MISSIONS) ; do REFORMAT=no make -C $$subdir format ; done

.PHONY: corediffs
corediffs: yaYUL Tools
	for subdir in $(MISSIONS) ; do $(BUILD) -C $$subdir corediff.txt ; done

.PHONY: all all-archs
all: ARCHS=default
all-archs: ARCHS=all-archs
all all-archs: $(cbMISSIONS) $(SUBDIRS)

.PHONY: Tools yaLEMAP yaAGC yaAGS yaYUL yaUniverse ControlPulseSim
Tools yaLEMAP yaAGC yaAGS yaYUL yaUniverse ControlPulseSim:
	$(BUILD) -C $@ 

.PHONY: yaACA yaACA2 yaACA3
yaACA yaACA2 yaACA3:
	${yaACA}$(BUILD) -C $@ 

.PHONY: yaDEDA
yaDEDA:
	$(BUILD) -C yaDEDA/src -f Makefile.all-archs 
	-$(BUILD) -C yaDEDA2 $(DEV_STATIC)

.PHONY: yaDEDA2
yaDEDA2:
	-$(BUILD) -C yaDEDA/src -f Makefile.all-archs 
	$(BUILD) -C $@ $(DEV_STATIC)

.PHONY: yaDSKY
yaDSKY:
	-$(BUILD) -C yaDSKY/src -f Makefile.all-archs 
	-cp yaDSKY/src/yadsky yaDSKY/src/yaDSKY
	$(BUILD) -C yaDSKY2 $(DEV_STATIC)

.PHONY: yaDSKY2
yaDSKY2:
	-$(BUILD) -C yaDSKY/src -f Makefile.all-archs 
	-cp yaDSKY/src/yadsky yaDSKY/src/yaDSKY
	$(BUILD) -C $@ $(DEV_STATIC)

.PHONY: yaTelemetry
yaTelemetry:
	$(BUILD) -C $@ $(DEV_STATIC)

.PHONY: jWiz
jWiz:
	$(BUILD) -C $@ $(ISMACOSX) $(DEV_STATIC)

yaAGC-Block1-Pultorak yaAGCb1 yaDSKYb1 yaUplinkBlock1 yaValidation-Block1:
	$(BUILD) -C $@ $(DEV_STATIC)

.PHONY: VirtualAGC
VirtualAGC:
	$(BUILD) -C $@ "YADSKY_SUFFIX=$(YADSKY_SUFFIX)" "YADEDA_SUFFIX=$(YADEDA_SUFFIX)" $(ISMACOSX) $(DEV_STATIC)

.PHONY: VirtualAGC-installer
VirtualAGC-installer: all
	$(BUILD) -C VirtualAGC "YADSKY_SUFFIX=$(YADSKY_SUFFIX)" "YADEDA_SUFFIX=$(YADEDA_SUFFIX)" $(ISMACOSX) $(DEV_STATIC) VirtualAGC-installer

.PHONY: yaASM
yaASM:
	$(BUILD) -C $@

# This target is for making HTML assembly listings for the website.
.PHONY: listings
AGC_LISTINGS = $(addprefix listing-agc-, $(MISSIONS))
listings: $(AGC_LISTINGS) listing-aea-FP6 listing-aea-FP8

listing-agc-%:
	rm -f $(WEBSITE)/listings/$*/*.html
	mkdir -p $(WEBSITE)/listings/$*
	cd $* && ../yaYUL/yaYUL --html MAIN.agc >MAIN.lst
	mv $*/*.agc.html $(WEBSITE)/listings/$*
	cp Apollo32.png $(WEBSITE)/listings/$*

listing-aea-%:
	rm -f $(WEBSITE)/listings/$*/*.html
	mkdir -p $(WEBSITE)/listings/$*
	cd $* && ../yaLEMAP/yaLEMAP --html $*.aea
	mv $*/*.aea.html $(WEBSITE)/listings/$*
	cp Apollo32.png $(WEBSITE)/listings/$*

# Here are targets for building the development snapshot, 
# creating the binary installers, and updating local directory
# which sources the Virtual AGC website.  The "snapshot" target
# does this locally, whilst the "buildbox" target does it on a
# (remote) box with a controlled build environment.

.PHONY: snapshot
snapshot: dev binaries

.PHONY: buildbox
buildbox: dev
	sh ./BuildBox.sh

.PHONY: binaries
binaries: clean all-archs
	cp ${EXTSW} VirtualAGC/VirtualAGC-installer $(WEBSITE)/Downloads
	cp ${EXTSW} VirtualAGC/VirtualAGC-setup.exe $(WEBSITE)/Downloads
	cp ${EXTSW} VirtualAGC/VirtualAGC.app.tar.gz $(WEBSITE)/Downloads
	ls -ltr $(WEBSITE)/Downloads | tail -4

# I used this only for creating a development snapshot.  It's no use to anybody
# else, I expect.
.PHONY: dev
dev:	clean
	rm -f $(WEBSITE)/Downloads/yaAGC-dev-$(DATE).tar.bz2
	tar -C .. --exclude=*CVS* --exclude=*snprj* --exclude="*.core" \
		--exclude=yaAGC/yaDSKY/autom4te.cache/* \
		--exclude=yaAGC/yaDSKY/configure \
		--exclude=yaAGC/yaDSKY/config.log \
		--exclude=yaAGC/yaDSKY/config.status \
		--exclude=yaAGC/yaDSKY/aclocal.m4 \
		--exclude=yaAGC/yaDSKY/Makefile.in \
		--exclude=yaAGC/yaDSKY/Makefile \
		--exclude=yaAGC/yaDEDA/autom4te.cache/* \
		--exclude=yaAGC/yaDEDA/configure \
		--exclude=yaAGC/yaDEDA/config.log \
		--exclude=yaAGC/yaDEDA/config.status \
		--exclude=yaAGC/yaDEDA/aclocal.m4 \
		--exclude=yaAGC/yaDEDA/Makefile.in \
		--exclude=yaAGC/yaDEDA/Makefile \
		--exclude=*~ --exclude=*.bak \
		--exclude=*.svn* \
		--exclude=*xvpics* \
		--bzip2 -cvf $(WEBSITE)/Downloads/yaAGC-dev-$(DATE).tar.bz2 yaAGC
	ls -ltr $(WEBSITE)/Downloads
		
snapshot-ephemeris:
	cd .. ; tar --bzip2 -cvf $(WEBSITE)/Downloads/yaAGC-ephemeris.tar.bz2 yaAGC/yaUniverse/*.txt
	ls -l $(WEBSITE)/Downloads

# Code::blocks project file ... for using code::blocks on Linux only.  The 
# cbp file produced needs slight mods to the directory structure for Windows
# or Mac.  However, these files are fine for the standard VirtualAGC VM I'm
# creating.
Validation.cbp:
	sed -e "s/@name@/Validation/" -e 's/MAIN[.]agc[.]bin/Validation.agc.bin/' templateAGC-top.cbp >Validation/temp.txt
	cd Validation ; \
	for n in *.agc ; \
	do \
		echo '                <Unit filename="'$$n'" />'; \
	done >>temp.txt
	cat templateAGC-bottom.cbp >>Validation/temp.txt
	mv Validation/temp.txt Validation/$@

%.cbp:
	@echo Make CBP file $*/$@
	sed "s/@name@/"$*"/" templateAGC-top.cbp >$*/temp.txt
	cd $* ; \
	for n in *.agc ; \
	do \
		echo '                <Unit filename="'$$n'" />'; \
	done >>temp.txt
	cat templateAGC-bottom.cbp >>$*/temp.txt
	mv $*/temp.txt $*/$@

clean: clean-missions
	$(MAKE) -C yaLEMAP clean
	$(MAKE) -C yaASM clean
	$(MAKE) -C yaAGC clean
	$(MAKE) -C yaAGS clean
	$(MAKE) -C yaDSKY/src -f Makefile.all-archs clean
	rm -f yaDSKY/src/yaDSKY
	$(MAKE) -C yaDEDA/src -f Makefile.all-archs clean
	$(MAKE) -C yaYUL clean
	$(MAKE) -C yaUniverse clean
	$(yaACA)$(MAKE) -C yaACA clean
	$(yaACA)$(MAKE) -C yaACA2 clean
	$(yaACA)$(MAKE) -C yaACA3 clean
	$(MAKE) -C ControlPulseSim clean
	$(MAKE) -C VirtualAGC clean
	$(MAKE) -C yaTelemetry clean
	$(MAKE) -C jWiz clean
	$(MAKE) -C yaDSKY2 clean
	$(MAKE) -C yaDEDA2 clean
	$(MAKE) -C yaACA2 clean
	$(MAKE) -C Tools clean
	$(MAKE) -C yaAGC-Block1-Pultorak clean
	$(MAKE) -C yaAGCb1 clean
	$(MAKE) -C yaDSKYb1 clean
	$(MAKE) -C yaUplinkBlock1 clean
	$(MAKE) -C Validation-Block1 clean
	-rm -f `find . -name "core"` FP6/*.aea.html FP8/*.aea.html

autogen:
	echo PREFIX=$(PREFIX) >Makefile.yaAGC
ifndef NOGUI
	cd yaDSKY && ./autogen.sh --prefix=$(PREFIX)
	cd yaDEDA && ./autogen.sh --prefix=$(PREFIX)
endif

iTMP:=temp.virtualagc
WINHOME=$(subst \,/,$(USERPROFILE))
.PHONY: install
install: all
ifdef MACOSX
	cp ${EXTSW} VirtualAGC/temp/VirtualAGC.app ~/Desktop
	@echo "Run Virtual AGC from its desktop icon."
else
ifdef WIN32
	-mkdir "$(WINHOME)/VirtualAGC"
	cp ${EXTSW} VirtualAGC/temp/lVirtualAGC/* "$(WINHOME)/VirtualAGC"
	@echo "cd %HOMEPATH%\\VirtualAGC\\Resources" >$(iTMP)
	@echo "..\\bin\\VirtualAGC" >>$(iTMP)
	mv $(iTMP) $(WINHOME)/Desktop/VirtualAGC.bat
	@echo ""
	@echo "================================================================"
	@echo "Run Virtual AGC from its desktop launcher."
	@echo "Or else, run Virtual AGC from a Windows command-line as follows:"
	@echo "  cd VirtualAGC\\Resources"
	@echo "  ..\\bin\\VirtualAGC"
	@echo "================================================================"
else
	# Create installation directory.
	-mkdir ~/VirtualAGC
	cp ${EXTSW} VirtualAGC/temp/lVirtualAGC/* ~/VirtualAGC
ifdef SOLARIS
	@echo "#!/bin/sh" >$(iTMP)
	@echo "export LD_LIBRARY_PATH=/opt/csw/lib" >>$(iTMP)
	@echo "cd ~/VirtualAGC/Resources" >>$(iTMP)
	@echo "../bin/VirtualAGC &" >>$(iTMP)
	chmod +x $(iTMP)
	mv $(iTMP) $$HOME/Desktop/VirtualAGC
	@echo ""
	@echo "================================================================"
	@echo "Run Virtual AGC from its desktop launcher.  (You can change the"
	@echo "icon associated with the launcher by right-click, Properties, and"
	@echo "selecting ~/VirtualAGC/Resources/ApolloPatch2-transparent.png.)"
	@echo "If given the choice between \"Run\" and \"Run in Terminal\", choose"
	@echo "\"Run\".  Or else, run Virtual AGC from a command-line as follows:"
	@echo "  cd ~/VirtualAGC/Resources"
	@echo "  ../bin//VirtualAGC"
	@echo "================================================================"
else
	@echo "[Desktop Entry]" >$(iTMP)
	@echo "Encoding=UTF-8" >>$(iTMP)
	@echo "Name=VirtualAGC" >>$(iTMP)
	@echo "Comment=Virtual AGC GUI Application" >>$(iTMP)
	@echo "Terminal=false" >>$(iTMP)
	@echo "Exec=$$HOME/VirtualAGC/bin/VirtualAGC" >>$(iTMP)
	@echo "Type=Application" >>$(iTMP)
	@echo "Icon=$$HOME/VirtualAGC/Resources/ApolloPatch2-transparent.png" >>$(iTMP)
	@echo "Path=$$HOME/VirtualAGC/Resources" >>$(iTMP)
	chmod +x $(iTMP)
	mv $(iTMP) $$HOME/Desktop/VirtualAGC.desktop
	@echo ""
	@echo "================================================================"
	@echo "Run Virtual AGC from its desktop icon."
	@echo "Or else, run Virtual AGC from a command-line as follows:"
	@echo "  cd ~/VirtualAGC/Resources"
	@echo "  ../bin//VirtualAGC"
	@echo "================================================================"
endif
endif
endif

# The following target is used only on the build-system that creates the Linux
# (presently Xubuntu 14.04 32-bit) installation tarball.  Its purpose is to look
# into all of the executables being distributed, determine what system libraries
# they use, and to pack all of those into a separate directory that can be 
# included in the installation package.  The result, I hope, is to be able to 
# run the software on any Linux system, 32-bit or 64-bit, newer than 4/2014, and
# possibly on some older ones too.  To take advantage of these libraries
# (as opposed to just being limited to whatever libraries are already installed
# on the target Linux system), one needs to run VirtualAGC as
#	cd Resources
#	LD_LIBRARY_PATH=../lib ../bin/VirtualAGC
# For 64-bit systems, it's additionally necessary to do
#	sudo apt-get install gcc-multilib
# on Debian or Ubuntu, and presumably the equivalent on Fedora, OpenSUSE, ....
#
# Although the libraries are put into a folder called lib/, I wouldn't recommend
# copying them into system directories like /lib, /usr/lib, or /usr/local/lib.
.PHONY: installationLibraries
installationLibraries: install
	mkdir ~/VirtualAGC/lib
	cp `ldd ~/VirtualAGC/bin/* | grep '=>' | sed -e 's/.*=>[[:space:]]*//' -e 's/[[:space:]]*(.*//' | sort -u` ~/VirtualAGC/lib<|MERGE_RESOLUTION|>--- conflicted
+++ resolved
@@ -178,11 +178,8 @@
 #		2019-07-27 MAS	Added LUM69R2.
 #		2019-07-28 MAS	Added Luminary 97 and 98.
 #		2019-07-31 RSB	Added COMANCHE051.
-<<<<<<< HEAD
+#		2019-08-16 RSB	Added Artemis071.
 #		2019-09-17 MAS	Added Luminary 178.
-=======
-#		2019-08-16 RSB	Added Artemis071.
->>>>>>> edacfd83
 #
 # The build box is always Linux for cross-compiles.  For native compiles:
 #	Use "make MACOSX=yes" for Mac OS X.
@@ -429,11 +426,7 @@
 MISSIONS += Aurora12 Sunburst120 Luminary210 Retread44 Luminary069
 MISSIONS += SuperJob LUM99R2 Luminary116 Borealis Sunburst37 LMY99R0
 MISSIONS += Retread50 SundialE LUM69R2 Luminary097 Luminary098
-<<<<<<< HEAD
-MISSIONS += Comanche051 Luminary178
-=======
-MISSIONS += Comanche051 Artemis071
->>>>>>> edacfd83
+MISSIONS += Comanche051 Artemis071 Luminary178
 # ifndef MACOSX
 MISSIONS += Solarium055 TRIVIUM TRIVIUM-repaired
 # endif
