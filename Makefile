--- conflicted
+++ resolved
@@ -171,14 +171,11 @@
 #		2017-08-31 RSB	Unconditionally returned Solarium to the mission list, since 
 #				the yaYUL bug related to it that was expressing itself in 
 #				Mac OS X has been fixed.
-<<<<<<< HEAD
 #		2018-09-04 MAS	Added LUMINARY130 to mission list.
-=======
 #		2018-10-12 RSB	Added the Validation-hardware-simulation target.
 #		2019-06-17 RSB	Added RETREAD50.
 #		2019-07-23 RSB	Added SUNDIALE.
 #		2019-07-27 RSB	Added LUM69R2.
->>>>>>> f9e44471
 #
 # The build box is always Linux for cross-compiles.  For native compiles:
 #	Use "make MACOSX=yes" for Mac OS X.
